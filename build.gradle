--- conflicted
+++ resolved
@@ -1,10 +1,6 @@
 buildscript {
     dependencies {
-<<<<<<< HEAD
         classpath "gradle.plugin.org.jruyi.gradle:thrift-gradle-plugin:0.4.1"
-=======
-        classpath 'gradle.plugin.org.jruyi.gradle:thrift-gradle-plugin:0.4.1'
->>>>>>> 5653e4c0
     }
 }
 
