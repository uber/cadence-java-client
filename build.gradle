--- conflicted
+++ resolved
@@ -60,20 +60,12 @@
             ".*/generated-sources/.*" << "-Werror"
 }
 
-<<<<<<< HEAD
-=======
-license {
-    header = project.file('license-header.txt')
-    exclude '**/com/uber/cadence/*.java'
-}
-
 compileTestJava {
     options.encoding = 'UTF-8'
     options.compilerArgs << "-Xlint:unchecked" << "-Xlint:deprecation" << "-XepExcludedPaths:" +
             ".*/generated-sources/.*" << "-Werror"
 }
 
->>>>>>> 0f5a543b
 if (JavaVersion.current().isJava8Compatible()) {
     allprojects {
         tasks.withType(Javadoc) {
