buildscript {
    dependencies {
        classpath "gradle.plugin.org.jruyi.gradle:thrift-gradle-plugin:0.4.2"
        classpath 'com.google.protobuf:protobuf-gradle-plugin:0.8.11'
    }
}

plugins {
    id "com.github.hierynomus.license" version"0.15.0"
    id 'com.github.nbaztec.coveralls-jacoco' version '1.2.15'
    id 'com.github.sherter.google-java-format' version '0.9'
    id 'net.ltgt.errorprone' version  '1.1.1'
    id 'java-library'
    id 'jacoco'
    id 'com.google.protobuf' version '0.8.11'
}

repositories {
    maven {
        url 'https://plugins.gradle.org/m2/'
    }
    mavenCentral()
    jcenter()
}

apply plugin: 'com.google.protobuf'
apply plugin: 'idea' // IntelliJ plugin to see files generated from protos
apply plugin: 'maven'
apply plugin: 'org.jruyi.thrift'
apply plugin: 'maven-publish'
apply plugin: 'com.github.sherter.google-java-format'

if (hasProperty('signing.keyId')) {
    apply plugin: 'signing'
    signing {
        sign configurations.archives
    }
}

googleJavaFormat {
    toolVersion '1.5'
    include '**/*.java'
    exclude '**/generated-sources/*'
}

group = 'com.uber.cadence'
version = '3.12.0'

description = '''Uber Cadence Java Client'''

java {
    sourceCompatibility = JavaVersion.VERSION_1_8
    targetCompatibility = JavaVersion.VERSION_1_8
}

dependencies {
    errorproneJavac('com.google.errorprone:javac:9+181-r4173-1')
    errorprone('com.google.errorprone:error_prone_core:2.3.4')

    compile group: 'com.uber.tchannel', name: 'tchannel-core', version: '0.8.30'
    compile group: 'org.slf4j', name: 'slf4j-api', version: '1.7.36'
    compile group: 'org.apache.thrift', name: 'libthrift', version: '0.19.0'
    compile group: 'com.google.code.gson', name: 'gson', version: '2.10'
    compile group: 'com.uber.m3', name: 'tally-core', version: '0.11.1'
    compile group: 'com.google.guava', name: 'guava', version: '31.1-jre'
    compile group: 'com.cronutils', name: 'cron-utils', version: '9.2.0'
    compile group: 'io.micrometer', name: 'micrometer-core', version: '1.10.2'
    compile group: 'javax.annotation', name: 'javax.annotation-api', version: '1.3.2'
    compile group: 'com.auth0', name: 'java-jwt', version:'4.4.0'
    compile group: 'com.google.protobuf', name: 'protobuf-java', version: '3.21.9'
    compile group: 'com.google.api.grpc', name: 'proto-google-common-protos', version: '2.10.0'
    compile group: 'com.google.protobuf', name: 'protobuf-java-util', version: '3.21.9'
    compile group: 'com.google.oauth-client', name: 'google-oauth-client', version: '1.35.0'
    compile group: 'com.google.http-client', name: 'google-http-client-gson', version: '1.19.0'

    implementation 'io.grpc:grpc-netty-shaded:1.54.2'
    implementation 'io.grpc:grpc-protobuf:1.54.2'
    implementation 'io.grpc:grpc-stub:1.54.2'

    compile("io.opentelemetry:opentelemetry-api:1.19.0")

    testCompile group: 'junit', name: 'junit', version: '4.12'
    testCompile group: 'com.googlecode.junit-toolbox', name: 'junit-toolbox', version: '2.4'
    testCompile group: 'ch.qos.logback', name: 'logback-classic', version: '1.2.3'
<<<<<<< HEAD
    testCompile group: 'commons-codec', name:'commons-codec', version: '1.16.0'
=======
    testCompile group: 'io.grpc', name: 'grpc-testing', version: '1.54.2'
    testImplementation 'io.opentracing:opentracing-mock:0.33.0'
>>>>>>> b7159509
}

license {
    header rootProject.file('license-header.txt')
    skipExistingHeaders true
    excludes(["**/*.json", "**/idls","com/uber/cadence/*.java", "com/uber/cadence/shadower/*.java"]) // config files and generated code
}

task initDlsSubmodule(type: Exec) {
    description = 'Initializes src/main/idls submodule'
    commandLine 'git', 'submodule', 'init'
}

task updateDlsSubmodule(type: Exec) {
    dependsOn initDlsSubmodule
    description = 'Updates src/main/idls submodule'
    commandLine 'git', 'submodule', 'update'
}

compileThrift {
    dependsOn updateDlsSubmodule
    verbose true
    sourceItems "${projectDir}/src/main/idls/thrift/cadence.thrift","${projectDir}/src/main/idls/thrift/shared.thrift","${projectDir}/src/main/idls/thrift/shadower.thrift"
}

sourceSets {
    main {
        proto {
            srcDir 'src/main/idls/proto'
        }
        java {
            srcDir 'src/main'
        }
    }
}

protobuf {
    protoc {
        if (osdetector.os == "osx") {
            artifact = 'com.google.protobuf:protoc:3.11.0:osx-x86_64' // no arm version available
        } else {
            artifact = 'com.google.protobuf:protoc:3.11.0'
        }
    }
    plugins {
        grpc {
            if (osdetector.os == "osx") {
                artifact = 'io.grpc:protoc-gen-grpc-java:1.28.0:osx-x86_64' // no arm version available
            } else {
                artifact = 'io.grpc:protoc-gen-grpc-java:1.28.0'
            }
        }
    }
    generateProtoTasks {
        all().each { task -> task.dependsOn updateDlsSubmodule }
        all()*.plugins {
            grpc {
                outputSubDir = 'java'
            }
        }
    }
}

protobuf {
    generatedFilesBaseDir = "$buildDir/generated-sources/proto"
}
idea {
    module {
        sourceDirs += file("$buildDir/generated/main/java");
        sourceDirs += file("$buildDir/generated/main/grpc");
    }
}

clean {
    delete protobuf.generatedFilesBaseDir
}

compileJava {
    dependsOn 'googleJavaFormat'
    options.encoding = 'UTF-8'
    options.compilerArgs << '-Xlint:none' << '-Xlint:deprecation' << '-Werror'
    options.errorprone.excludedPaths = '.*/generated-sources/.*'
}

compileTestJava {
    options.encoding = 'UTF-8'
    options.compilerArgs << '-Xlint:none' << '-Xlint:deprecation' << '-Werror'
    options.errorprone.excludedPaths = '.*/generated-sources/.*'
}

// Generation version.properties for value to be included into the request header
task createProperties(dependsOn: processResources) {
    doLast {
        def subdir = new File("$buildDir/resources/main/com/uber/cadence/")
        if( !subdir.exists() ) {
            subdir.mkdirs()
        }
        new File("$buildDir/resources/main/com/uber/cadence/version.properties").withWriter { w ->
            Properties p = new Properties()
            p['cadence-client-version'] = project.version.toString()
            p.store w, null
        }
    }
}

classes {
    dependsOn createProperties
}

if (JavaVersion.current().isJava8Compatible()) {
    allprojects {
        tasks.withType(Javadoc) {
            options.addStringOption('Xdoclint:none', '-quiet')
        }
    }
}

javadoc {
    options.encoding = 'UTF-8'
}

task javadocJar(type: Jar) {
    archiveClassifier = 'javadoc'
    from javadoc
}

task sourcesJar(type: Jar, dependsOn: classes) {
    archiveClassifier = 'sources'
    from sourceSets.main.allSource
}

artifacts {
    archives javadocJar, sourcesJar
}

def ossrhUsername = hasProperty('ossrhUsername') ? property('ossrhUsername') : ''
def ossrhPassword = hasProperty('ossrhPassword') ? property('ossrhPassword') : ''

publishing {

    publications {
        // Uncomment below if you want to run "publishMavenLocal"
        maven(MavenPublication) {
            pom.withXml {
                asNode().with {
                    appendNode('packaging', 'jar')
                    appendNode('name', 'cadence-client')
                    appendNode('description', description)
                    appendNode('url', 'https://github.com/uber-java/cadence-client')
                    appendNode('scm').with {
                        appendNode('url', 'https://github.com/uber-java/cadence-client')
                        appendNode('connection', 'git@github.com:uber-java/cadence-client.git')
                    }
                    appendNode('licenses').with {
                        appendNode('license').with {
                            appendNode('name', 'The Apache License, Version 2.0')
                            appendNode('url', 'http://www.apache.org/licenses/LICENSE-2.0.txt')
                        }
                    }
                    appendNode('developers').with {
                        appendNode('maxim').with {
                            appendNode('id', 'maxim')
                            appendNode('name', 'Maxim Fateev')
                            appendNode('email', 'maxim@uber.com')
                        }
                        appendNode('developer').with {
                            appendNode('id', 'meiliang')
                            appendNode('name', 'Liang Mei')
                            appendNode('email', 'meiliang@uber.com')
                        }
                    }
                }
            }
        }

        mavenJava(MavenPublication) {
            from components.java
            artifact javadocJar
            artifact sourcesJar
        }
    }
    repositories {
        maven {
            credentials {
                username ossrhUsername
                password ossrhPassword
            }
            if(project.version.endsWith('-SNAPSHOT')) {
                url 'https://oss.sonatype.org/content/repositories/snapshots/'
            } else {
                url 'https://oss.sonatype.org/service/local/staging/deploy/maven2/'
            }
        }
    }
}

task registerDomain(type:JavaExec) {
    main = 'com.uber.cadence.RegisterTestDomain'
    classpath = sourceSets.test.runtimeClasspath
}

test {
    dependsOn 'registerDomain'
    dependsOn 'licenseMain'
    testLogging {
        events 'passed', 'skipped', 'failed'
        exceptionFormat 'full'
        // Uncomment the following line if you want to see test logs in gradlew run.
        showStandardStreams true
    }
}

uploadArchives {
    repositories {
        mavenDeployer {
            beforeDeployment { MavenDeployment deployment -> signing.signPom(deployment) }

            repository(url: 'https://oss.sonatype.org/service/local/staging/deploy/maven2/') {
                authentication(userName: ossrhUsername, password: ossrhPassword)
            }

            snapshotRepository(url: 'https://oss.sonatype.org/content/repositories/snapshots/') {
                authentication(userName: ossrhUsername, password: ossrhPassword)
            }

            pom.project {
                name 'cadence-client'
                packaging 'jar'
                // optionally artifactId can be defined here
                description 'Uber Cadence Java Client'
                url 'https://github.com/uber-java/cadence-client'

                scm {
                    connection 'scm:git:git@github.com:uber-java/cadence-client.git/'
                    developerConnection 'scm:git:git@github.com:uber-java/cadence-client.git/'
                    url 'https://github.com/uber-java/cadence-client'
                }

                licenses {
                    license {
                        name 'The Apache License, Version 2.0'
                        url 'http://www.apache.org/licenses/LICENSE-2.0.txt'
                    }
                }

                developers {
                    developer {
                        id 'maxim'
                        name 'Maxim Fateev'
                        email 'maxim@uber.com'
                    }
                    developer {
                        id 'mkol'
                        name 'Max K'
                        email 'mkol@uber.com'
                    }
                    developer {
                        id 'meiliang'
                        name 'Liang Mei'
                        email 'meiliang@uber.com'
                    }
                }
            }
        }
    }
}

jacoco {
    toolVersion = "0.8.2"
}

jacocoTestReport {
    reports {
        xml.enabled = true // coveralls plugin depends on xml format report
        html.enabled = true
    }

    afterEvaluate {
        classDirectories.setFrom(files(classDirectories.files.collect {
            fileTree(dir: it, excludes: ['com/uber/cadence/shadower/*.class', 'com/uber/cadence/*.class'])
        }))
    }
}<|MERGE_RESOLUTION|>--- conflicted
+++ resolved
@@ -82,12 +82,9 @@
     testCompile group: 'junit', name: 'junit', version: '4.12'
     testCompile group: 'com.googlecode.junit-toolbox', name: 'junit-toolbox', version: '2.4'
     testCompile group: 'ch.qos.logback', name: 'logback-classic', version: '1.2.3'
-<<<<<<< HEAD
     testCompile group: 'commons-codec', name:'commons-codec', version: '1.16.0'
-=======
     testCompile group: 'io.grpc', name: 'grpc-testing', version: '1.54.2'
     testImplementation 'io.opentracing:opentracing-mock:0.33.0'
->>>>>>> b7159509
 }
 
 license {
