/*
 *  Copyright 2012-2016 Amazon.com, Inc. or its affiliates. All Rights Reserved.
 *
 *  Modifications copyright (C) 2017 Uber Technologies, Inc.
 *
 *  Licensed under the Apache License, Version 2.0 (the "License"). You may not
 *  use this file except in compliance with the License. A copy of the License is
 *  located at
 *
 *  http://aws.amazon.com/apache2.0
 *
 *  or in the "license" file accompanying this file. This file is distributed on
 *  an "AS IS" BASIS, WITHOUT WARRANTIES OR CONDITIONS OF ANY KIND, either
 *  express or implied. See the License for the specific language governing
 *  permissions and limitations under the License.
 */

package com.uber.cadence.migration;

import com.uber.cadence.*;
import com.uber.cadence.serviceclient.DummyIWorkflowService;
import com.uber.cadence.serviceclient.IWorkflowService;
import java.util.Arrays;
import java.util.concurrent.CompletableFuture;
import java.util.concurrent.CompletionException;
import org.apache.thrift.TException;

public class MigrationIWorkflowService extends DummyIWorkflowService {

  private IWorkflowService serviceOld, serviceNew;
  private String domainOld, domainNew;
  private static final int _defaultPageSize = 10;
  private static final String _listWorkflow = "_listWorkflow";
<<<<<<< HEAD
 private static final String _scanWorkflow = "_scanWorkflow";
=======
  private static final String _scanWorkflow = "_scanWorkflow";
>>>>>>> f537f2db
  byte[] _marker = "to".getBytes();

  MigrationIWorkflowService(
      IWorkflowService serviceOld,
      String domainOld,
      IWorkflowService serviceNew,
      String domainNew) {
    this.serviceOld = serviceOld;
    this.domainOld = domainOld;
    this.serviceNew = serviceNew;
    this.domainNew = domainNew;
  }

  private Boolean shouldStartInNew(String workflowID) throws TException {
    try {
      return describeWorkflowExecution(serviceNew, domainNew, workflowID)
          .thenCombine(
              describeWorkflowExecution(serviceOld, domainOld, workflowID),
              (respNew, respOld) ->
                  respNew != null // execution already in new
                      || respOld == null // execution not exist in new and not exist in old
                      || (respOld.isSetWorkflowExecutionInfo()
                          && respOld
                              .getWorkflowExecutionInfo()
                              .isSetCloseStatus()) // execution not exist in new and execution is
              // closed in old
              )
          .get();
    } catch (CompletionException e) {
      throw e.getCause() instanceof TException
          ? (TException) e.getCause()
          : new TException("unknown error: " + e.getMessage());
    } catch (Exception e) {
      throw new TException("Unknown error: " + e.getMessage());
    }
  }

  private CompletableFuture<DescribeWorkflowExecutionResponse> describeWorkflowExecution(
      IWorkflowService service, String domain, String workflowID) {
    return CompletableFuture.supplyAsync(
        () -> {
          try {
            return service.DescribeWorkflowExecution(
                new DescribeWorkflowExecutionRequest()
                    .setDomain(domain)
                    .setExecution(new WorkflowExecution().setWorkflowId(workflowID)));
          } catch (EntityNotExistsError e) {
            return null;
          } catch (Exception e) {
            throw new CompletionException(e);
          }
        });
  }

  @Override
  public StartWorkflowExecutionResponse StartWorkflowExecution(
      StartWorkflowExecutionRequest startRequest) throws TException {

    if (shouldStartInNew(startRequest.getWorkflowId()))
      return serviceNew.StartWorkflowExecution(startRequest);

    return serviceOld.StartWorkflowExecution(startRequest);
  }

  @Override
  public StartWorkflowExecutionResponse SignalWithStartWorkflowExecution(
      SignalWithStartWorkflowExecutionRequest signalWithStartRequest) throws TException {
    if (shouldStartInNew(signalWithStartRequest.getWorkflowId()))
      return serviceNew.SignalWithStartWorkflowExecution(signalWithStartRequest);
    return serviceOld.SignalWithStartWorkflowExecution(signalWithStartRequest);
  }

  @Override
  public GetWorkflowExecutionHistoryResponse GetWorkflowExecutionHistory(
      GetWorkflowExecutionHistoryRequest getRequest) throws TException {
    if (shouldStartInNew(getRequest.execution.getWorkflowId()))
      return serviceNew.GetWorkflowExecutionHistory(getRequest);
    return serviceOld.GetWorkflowExecutionHistory(getRequest);
  }

  private ListWorkflowExecutionsResponse callOldCluster(
      ListWorkflowExecutionsRequest listWorkflowExecutionsRequest,
      int pageSizeOverride,
      String searchType)
      throws TException {

    if (pageSizeOverride != 0) {
      listWorkflowExecutionsRequest.setPageSize(pageSizeOverride);
    }
    ListWorkflowExecutionsResponse response = new ListWorkflowExecutionsResponse();
    if (searchType == _listWorkflow) {
      response = serviceOld.ListWorkflowExecutions(listWorkflowExecutionsRequest);
    } else if (searchType == _scanWorkflow) {
      response = serviceOld.ScanWorkflowExecutions(listWorkflowExecutionsRequest);
    }
    return response;
  }

  private ListWorkflowExecutionsResponse appendResultsFromOldCluster(
      ListWorkflowExecutionsRequest listWorkflowExecutionsRequest,
      ListWorkflowExecutionsResponse response,
      String searchType)
      throws TException {
    int responsePageSize = response.getExecutions().size();
    int neededPageSize = listWorkflowExecutionsRequest.getPageSize() - responsePageSize;

    ListWorkflowExecutionsResponse fromResponse =
        callOldCluster(listWorkflowExecutionsRequest, neededPageSize, searchType);
    fromResponse.getExecutions().addAll(response.getExecutions());
    return fromResponse;
  }

  public boolean hasPrefix(byte[] s, byte[] prefix) {
    return s.length >= prefix.length
        && Arrays.equals(Arrays.copyOfRange(s, 0, prefix.length), prefix);
  }

  @Override
  public ListWorkflowExecutionsResponse ListWorkflowExecutions(
      ListWorkflowExecutionsRequest listRequest) throws TException {
    ListWorkflowExecutionsResponse response;
    if (listRequest == null) {
      throw new BadRequestError("List request is null");
    } else if (!listRequest.isSetDomain()) {
      throw new BadRequestError("Domain is null");
    }
    if (!listRequest.isSetPageSize()) {
      listRequest.pageSize = _defaultPageSize;
    }

    if (!listRequest.isSetNextPageToken() || hasPrefix(listRequest.getNextPageToken(), _marker)) {
      if (hasPrefix(listRequest.getNextPageToken(), _marker)) {
        listRequest.setNextPageToken(
            Arrays.copyOfRange(
                listRequest.getNextPageToken(),
                _marker.length,
                listRequest.getNextPageToken().length));
      }
      response = serviceNew.ListWorkflowExecutions(listRequest);

      if (response.getExecutions().size() < listRequest.getPageSize()) {
        appendResultsFromOldCluster(listRequest, response, _listWorkflow);
      }

      byte[] combinedNextPageToken = new byte[_marker.length + response.getNextPageToken().length];
      System.arraycopy(_marker, 0, combinedNextPageToken, 0, _marker.length);
      System.arraycopy(
          response.getNextPageToken(),
          0,
          combinedNextPageToken,
          _marker.length,
          response.getNextPageToken().length);
      response.setNextPageToken(combinedNextPageToken);
      return response;
    }
    return callOldCluster(listRequest, 0, _listWorkflow);
  }

  @Override
<<<<<<< HEAD
=======
  public ListOpenWorkflowExecutionsResponse ListOpenWorkflowExecutions(
      ListOpenWorkflowExecutionsRequest listRequest) throws TException {
    ListOpenWorkflowExecutionsResponse response;
    if (listRequest == null) {
      throw new BadRequestError("List request is null");
    } else if (!listRequest.isSetDomain()) {
      throw new BadRequestError("Domain is null");
    }
    if (!listRequest.isSetMaximumPageSize()) {
      listRequest.maximumPageSize = _defaultPageSize;
    }

    if (!listRequest.isSetNextPageToken() || hasPrefix(listRequest.getNextPageToken(), _marker)) {
      if (hasPrefix(listRequest.getNextPageToken(), _marker)) {
        listRequest.setNextPageToken(
            Arrays.copyOfRange(
                listRequest.getNextPageToken(),
                _marker.length,
                listRequest.getNextPageToken().length));
      }
      response = serviceNew.ListOpenWorkflowExecutions(listRequest);

      if (response.getExecutionsSize() < listRequest.getMaximumPageSize()) {
        int neededPageSize = listRequest.getMaximumPageSize() - response.getExecutionsSize();
        ListOpenWorkflowExecutionsRequest copiedRequest =
            new ListOpenWorkflowExecutionsRequest(listRequest);
        copiedRequest.maximumPageSize = neededPageSize;
        ListOpenWorkflowExecutionsResponse fromResponse =
            serviceOld.ListOpenWorkflowExecutions(copiedRequest);

        fromResponse.getExecutions().addAll(response.getExecutions());
        return fromResponse;
      }

      byte[] combinedNextPageToken = new byte[_marker.length + response.getNextPageToken().length];
      System.arraycopy(_marker, 0, combinedNextPageToken, 0, _marker.length);
      System.arraycopy(
          response.getNextPageToken(),
          0,
          combinedNextPageToken,
          _marker.length,
          response.getNextPageToken().length);
      response.setNextPageToken(combinedNextPageToken);
      return response;
    }
    return serviceOld.ListOpenWorkflowExecutions(listRequest);
  }

  @Override
  public ListClosedWorkflowExecutionsResponse ListClosedWorkflowExecutions(
      ListClosedWorkflowExecutionsRequest listRequest) throws TException {
    ListClosedWorkflowExecutionsResponse response;
    if (listRequest == null) {
      throw new BadRequestError("List request is null");
    } else if (!listRequest.isSetDomain()) {
      throw new BadRequestError("Domain is null");
    }
    if (!listRequest.isSetMaximumPageSize()) {
      listRequest.maximumPageSize = _defaultPageSize;
    }

    if (!listRequest.isSetNextPageToken() || hasPrefix(listRequest.getNextPageToken(), _marker)) {
      if (hasPrefix(listRequest.getNextPageToken(), _marker)) {
        listRequest.setNextPageToken(
            Arrays.copyOfRange(
                listRequest.getNextPageToken(),
                _marker.length,
                listRequest.getNextPageToken().length));
      }
      response = serviceNew.ListClosedWorkflowExecutions(listRequest);

      if (response.getExecutionsSize() < listRequest.getMaximumPageSize()) {
        int neededPageSize = listRequest.getMaximumPageSize() - response.getExecutionsSize();
        ListClosedWorkflowExecutionsRequest copiedRequest =
            new ListClosedWorkflowExecutionsRequest(listRequest);
        copiedRequest.maximumPageSize = neededPageSize;
        ListClosedWorkflowExecutionsResponse fromResponse =
            serviceOld.ListClosedWorkflowExecutions(copiedRequest);

        fromResponse.getExecutions().addAll(response.getExecutions());
        return fromResponse;
      }

      byte[] combinedNextPageToken = new byte[_marker.length + response.getNextPageToken().length];
      System.arraycopy(_marker, 0, combinedNextPageToken, 0, _marker.length);
      System.arraycopy(
          response.getNextPageToken(),
          0,
          combinedNextPageToken,
          _marker.length,
          response.getNextPageToken().length);
      response.setNextPageToken(combinedNextPageToken);
      return response;
    }
    return serviceOld.ListClosedWorkflowExecutions(listRequest);
  }

  @Override
>>>>>>> f537f2db
  public ListWorkflowExecutionsResponse ScanWorkflowExecutions(
      ListWorkflowExecutionsRequest listRequest) throws TException {
    ListWorkflowExecutionsResponse response;
    if (listRequest == null) {
      throw new BadRequestError("List request is null");
    } else if (!listRequest.isSetDomain()) {
      throw new BadRequestError("Domain is null");
    }
    if (!listRequest.isSetPageSize()) {
      listRequest.pageSize = _defaultPageSize;
    }

    if (!listRequest.isSetNextPageToken() || hasPrefix(listRequest.getNextPageToken(), _marker)) {
      if (hasPrefix(listRequest.getNextPageToken(), _marker)) {
        listRequest.setNextPageToken(
            Arrays.copyOfRange(
                listRequest.getNextPageToken(),
                _marker.length,
                listRequest.getNextPageToken().length));
      }
      response = serviceNew.ListWorkflowExecutions(listRequest);

      if (response.getExecutions().size() < listRequest.getPageSize()) {
        appendResultsFromOldCluster(listRequest, response, _scanWorkflow);
      }

      byte[] combinedNextPageToken = new byte[_marker.length + response.getNextPageToken().length];
      System.arraycopy(_marker, 0, combinedNextPageToken, 0, _marker.length);
      System.arraycopy(
          response.getNextPageToken(),
          0,
          combinedNextPageToken,
          _marker.length,
          response.getNextPageToken().length);
      response.setNextPageToken(combinedNextPageToken);
      return response;
    }
    return callOldCluster(listRequest, 0, _scanWorkflow);
  }

  @Override
  public QueryWorkflowResponse QueryWorkflow(QueryWorkflowRequest queryRequest) throws TException {
    if (shouldStartInNew(queryRequest.getExecution().getWorkflowId()))
      return serviceNew.QueryWorkflow(queryRequest);
    return serviceOld.QueryWorkflow(queryRequest);
  }

  @Override
  public CountWorkflowExecutionsResponse CountWorkflowExecutions(
      CountWorkflowExecutionsRequest countRequest) throws TException {

    CountWorkflowExecutionsResponse countResponseNew =
        serviceNew.CountWorkflowExecutions(countRequest);
    CountWorkflowExecutionsResponse countResponseOld =
        serviceOld.CountWorkflowExecutions(countRequest);
    countResponseOld.setCount(countResponseOld.getCount() + countResponseNew.getCount());
    return countResponseOld;
  }
<<<<<<< HEAD
=======

  @Override
  public void TerminateWorkflowExecution(TerminateWorkflowExecutionRequest terminateRequest)
      throws TException {
    if (shouldStartInNew(terminateRequest.getWorkflowExecution().getWorkflowId()))
      serviceNew.TerminateWorkflowExecution(terminateRequest);
    serviceOld.TerminateWorkflowExecution(terminateRequest);
  }
>>>>>>> f537f2db
}<|MERGE_RESOLUTION|>--- conflicted
+++ resolved
@@ -31,11 +31,7 @@
   private String domainOld, domainNew;
   private static final int _defaultPageSize = 10;
   private static final String _listWorkflow = "_listWorkflow";
-<<<<<<< HEAD
- private static final String _scanWorkflow = "_scanWorkflow";
-=======
   private static final String _scanWorkflow = "_scanWorkflow";
->>>>>>> f537f2db
   byte[] _marker = "to".getBytes();
 
   MigrationIWorkflowService(
@@ -195,8 +191,6 @@
   }
 
   @Override
-<<<<<<< HEAD
-=======
   public ListOpenWorkflowExecutionsResponse ListOpenWorkflowExecutions(
       ListOpenWorkflowExecutionsRequest listRequest) throws TException {
     ListOpenWorkflowExecutionsResponse response;
@@ -295,7 +289,6 @@
   }
 
   @Override
->>>>>>> f537f2db
   public ListWorkflowExecutionsResponse ScanWorkflowExecutions(
       ListWorkflowExecutionsRequest listRequest) throws TException {
     ListWorkflowExecutionsResponse response;
@@ -354,8 +347,6 @@
     countResponseOld.setCount(countResponseOld.getCount() + countResponseNew.getCount());
     return countResponseOld;
   }
-<<<<<<< HEAD
-=======
 
   @Override
   public void TerminateWorkflowExecution(TerminateWorkflowExecutionRequest terminateRequest)
@@ -364,5 +355,4 @@
       serviceNew.TerminateWorkflowExecution(terminateRequest);
     serviceOld.TerminateWorkflowExecution(terminateRequest);
   }
->>>>>>> f537f2db
 }