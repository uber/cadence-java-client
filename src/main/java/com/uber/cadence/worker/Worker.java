--- conflicted
+++ resolved
@@ -23,7 +23,6 @@
 import com.uber.cadence.client.WorkflowClient;
 import com.uber.cadence.common.WorkflowExecutionHistory;
 import com.uber.cadence.context.ContextPropagator;
-import com.uber.cadence.context.OpenTracingContextPropagator;
 import com.uber.cadence.converter.DataConverter;
 import com.uber.cadence.internal.common.InternalUtils;
 import com.uber.cadence.internal.metrics.MetricsTag;
@@ -36,6 +35,7 @@
 import com.uber.cadence.workflow.WorkflowMethod;
 import com.uber.m3.tally.Scope;
 import com.uber.m3.util.ImmutableMap;
+
 import java.time.Duration;
 import java.util.List;
 import java.util.Objects;
@@ -322,548 +322,6 @@
 
   @Override
   public boolean isSuspended() {
-<<<<<<< HEAD
-    boolean workflowWorkerSuspended = true;
-    if (workflowWorker != null) {
-      workflowWorkerSuspended = workflowWorker.isSuspended();
-    }
-
-    boolean activityWorkerSuspended = activityWorker.isSuspended();
-    if (activityWorker != null) {
-      activityWorker.resumePolling();
-    }
-
-    return workflowWorkerSuspended && activityWorkerSuspended;
-  }
-
-  /** Maintains worker creation and lifecycle. */
-  public static final class Factory {
-    private final List<Worker> workers = new ArrayList<>();
-    private final IWorkflowService workflowService;
-    /** Indicates if factory owns the service. An owned service is closed on shutdown. */
-    private final boolean closeServiceOnShutdown;
-
-    private final String domain;
-    private final UUID id =
-        UUID.randomUUID(); // Guarantee uniqueness for stickyTaskListName when multiple factories
-    private final ThreadPoolExecutor workflowThreadPool;
-    private final AtomicInteger workflowThreadCounter = new AtomicInteger();
-    private final FactoryOptions factoryOptions;
-
-    private Poller<PollForDecisionTaskResponse> stickyPoller;
-    private PollDecisionTaskDispatcher dispatcher;
-    private DeciderCache cache;
-
-    private State state = State.Initial;
-
-    private final String statusErrorMessage =
-        "attempted to %s while in %s state. Acceptable States: %s";
-    private static final Logger log = LoggerFactory.getLogger(Factory.class);
-    /**
-     * Creates a factory. Workers will be connected to a local deployment of cadence-server
-     *
-     * @param domain Domain used by workers to poll for workflows.
-     */
-    public Factory(String domain) {
-      this(new WorkflowServiceTChannel(), true, domain, null);
-    }
-
-    /**
-     * Creates a factory. Workers will be connected to the cadence-server at the specific host and
-     * port.
-     *
-     * @param host host used by the underlying workflowServiceClient to connect to.
-     * @param port port used by the underlying workflowServiceClient to connect to.
-     * @param domain Domain used by workers to poll for workflows.
-     */
-    public Factory(String host, int port, String domain) {
-      this(new WorkflowServiceTChannel(host, port), true, domain, null);
-    }
-
-    /**
-     * Creates a factory connected to a local deployment of cadence-server.
-     *
-     * @param domain Domain used by workers to poll for workflows.
-     * @param factoryOptions Options used to configure factory settings
-     */
-    public Factory(String domain, FactoryOptions factoryOptions) {
-      this(new WorkflowServiceTChannel(), true, domain, factoryOptions);
-    }
-
-    /**
-     * Creates a factory. Workers will be connected to the cadence-server at the specific host and
-     * port.
-     *
-     * @param host host used by the underlying workflowServiceClient to connect to.
-     * @param port port used by the underlying workflowServiceClient to connect to.
-     * @param domain Domain used by workers to poll for workflows.
-     * @param factoryOptions Options used to configure factory settings
-     */
-    public Factory(String host, int port, String domain, FactoryOptions factoryOptions) {
-      this(new WorkflowServiceTChannel(host, port), true, domain, factoryOptions);
-    }
-
-    /**
-     * Creates a factory. Workers will be connect to the cadence-server using the workflowService
-     * client passed in.
-     *
-     * @param workflowService client to the Cadence Service endpoint.
-     * @param domain Domain used by workers to poll for workflows.
-     */
-    public Factory(IWorkflowService workflowService, String domain) {
-      this(workflowService, false, domain, null);
-    }
-
-    /**
-     * Creates a factory. Workers will be connect to the cadence-server using the workflowService
-     * client passed in.
-     *
-     * @param workflowService client to the Cadence Service endpoint.
-     * @param domain Domain used by workers to poll for workflows.
-     * @param factoryOptions Options used to configure factory settings
-     */
-    public Factory(IWorkflowService workflowService, String domain, FactoryOptions factoryOptions) {
-      this(workflowService, false, domain, factoryOptions);
-    }
-
-    private Factory(
-        IWorkflowService workflowService,
-        boolean closeServiceOnShutdown,
-        String domain,
-        FactoryOptions factoryOptions) {
-      Preconditions.checkArgument(
-          !Strings.isNullOrEmpty(domain), "domain should not be an empty string");
-
-      this.domain = domain;
-      this.workflowService =
-          Objects.requireNonNull(workflowService, "workflowService should not be null");
-      this.closeServiceOnShutdown = closeServiceOnShutdown;
-      factoryOptions =
-          factoryOptions == null ? new FactoryOptions.Builder().build() : factoryOptions;
-      this.factoryOptions = factoryOptions;
-
-      workflowThreadPool =
-          new ThreadPoolExecutor(
-              0,
-              this.factoryOptions.maxWorkflowThreadCount,
-              1,
-              TimeUnit.SECONDS,
-              new SynchronousQueue<>());
-      workflowThreadPool.setThreadFactory(
-          r -> new Thread(r, "workflow-thread-" + workflowThreadCounter.incrementAndGet()));
-
-      if (this.factoryOptions.disableStickyExecution) {
-        return;
-      }
-
-      Scope metricsScope =
-          this.factoryOptions.metricsScope.tagged(
-              new ImmutableMap.Builder<String, String>(2)
-                  .put(MetricsTag.DOMAIN, domain)
-                  .put(MetricsTag.TASK_LIST, getHostName())
-                  .build());
-
-      this.cache = new DeciderCache(this.factoryOptions.cacheMaximumSize, metricsScope);
-
-      dispatcher = new PollDecisionTaskDispatcher(workflowService);
-      stickyPoller =
-          new Poller<>(
-              id.toString(),
-              new WorkflowPollTaskFactory(
-                      workflowService, domain, getStickyTaskListName(), metricsScope, id.toString())
-                  .get(),
-              dispatcher,
-              this.factoryOptions.stickyWorkflowPollerOptions,
-              metricsScope);
-    }
-
-    /**
-     * Creates worker that connects to an instance of the Cadence Service. It uses the domain
-     * configured at the Factory level. New workers cannot be created after the start() has been
-     * called
-     *
-     * @param taskList task list name worker uses to poll. It uses this name for both decision and
-     *     activity task list polls.
-     * @return Worker
-     */
-    public Worker newWorker(String taskList) {
-      return newWorker(taskList, null);
-    }
-
-    /**
-     * Creates worker that connects to an instance of the Cadence Service. It uses the domain
-     * configured at the Factory level. New workers cannot be created after the start() has been
-     * called
-     *
-     * @param taskList task list name worker uses to poll. It uses this name for both decision and
-     *     activity task list polls.
-     * @param options Options (like {@link DataConverter} override) for configuring worker.
-     * @return Worker
-     */
-    public synchronized Worker newWorker(String taskList, WorkerOptions options) {
-      Preconditions.checkArgument(
-          !Strings.isNullOrEmpty(taskList), "taskList should not be an empty string");
-      Preconditions.checkState(
-          state == State.Initial,
-          String.format(
-              statusErrorMessage, "create new worker", state.name(), State.Initial.name()));
-      Worker worker =
-          new Worker(
-              workflowService,
-              domain,
-              taskList,
-              options,
-              cache,
-              getStickyTaskListName(),
-              Duration.ofSeconds(factoryOptions.stickyDecisionScheduleToStartTimeoutInSeconds),
-              workflowThreadPool,
-              factoryOptions.contextPropagators);
-      workers.add(worker);
-
-      if (!this.factoryOptions.disableStickyExecution) {
-        dispatcher.subscribe(taskList, worker.workflowWorker);
-      }
-      return worker;
-    }
-
-    /** Starts all the workers created by this factory. */
-    public synchronized void start() {
-      Preconditions.checkState(
-          state == State.Initial || state == State.Started,
-          String.format(
-              statusErrorMessage,
-              "start WorkerFactory",
-              state.name(),
-              String.format("%s, %s", State.Initial.name(), State.Initial.name())));
-      if (state == State.Started) {
-        return;
-      }
-      state = State.Started;
-
-      for (Worker worker : workers) {
-        worker.start();
-      }
-
-      if (stickyPoller != null) {
-        stickyPoller.start();
-      }
-    }
-
-    /** Was {@link #start()} called. */
-    public synchronized boolean isStarted() {
-      return state != State.Initial;
-    }
-
-    /** Was {@link #shutdown()} or {@link #shutdownNow()} called. */
-    public synchronized boolean isShutdown() {
-      return state == State.Shutdown;
-    }
-
-    /**
-     * Returns true if all tasks have completed following shut down. Note that isTerminated is never
-     * true unless either shutdown or shutdownNow was called first.
-     */
-    public synchronized boolean isTerminated() {
-      if (state != State.Shutdown) {
-        return false;
-      }
-      if (stickyPoller != null) {
-        if (!stickyPoller.isTerminated()) {
-          return false;
-        }
-      }
-      for (Worker worker : workers) {
-        if (!worker.isTerminated()) {
-          return false;
-        }
-      }
-      return true;
-    }
-
-    /** @return instance of the cadence client that this worker uses. */
-    public IWorkflowService getWorkflowService() {
-      return workflowService;
-    }
-
-    /**
-     * Initiates an orderly shutdown in which polls are stopped and already received decision and
-     * activity tasks are executed. After the shutdown calls to {@link
-     * com.uber.cadence.activity.Activity#heartbeat(Object)} start throwing {@link
-     * com.uber.cadence.client.ActivityWorkerShutdownException}. Invocation has no additional effect
-     * if already shut down. This method does not wait for previously received tasks to complete
-     * execution. Use {@link #awaitTermination(long, TimeUnit)} to do that.
-     */
-    public synchronized void shutdown() {
-      log.info("shutdown");
-      state = State.Shutdown;
-      if (stickyPoller != null) {
-        stickyPoller.shutdown();
-        // To ensure that it doesn't get new tasks before workers are shutdown.
-        stickyPoller.awaitTermination(1, TimeUnit.SECONDS);
-      }
-      for (Worker worker : workers) {
-        worker.shutdown();
-      }
-      closeServiceWhenTerminated();
-    }
-
-    /**
-     * Closes Cadence client object. It should be closed only after all tasks have completed
-     * execution as tasks use it to report completion.
-     */
-    private void closeServiceWhenTerminated() {
-      if (closeServiceOnShutdown) {
-        ForkJoinPool.commonPool()
-            .execute(
-                () -> {
-                  // Service is used to report task completions.
-                  awaitTermination(1, TimeUnit.HOURS);
-                  log.info("Closing workflow service client");
-                  workflowService.close();
-                });
-      }
-    }
-
-    /**
-     * Initiates an orderly shutdown in which polls are stopped and already received decision and
-     * activity tasks are attempted to be stopped. This implementation cancels tasks via
-     * Thread.interrupt(), so any task that fails to respond to interrupts may never terminate. Also
-     * after the shutdownNow calls to {@link com.uber.cadence.activity.Activity#heartbeat(Object)}
-     * start throwing {@link com.uber.cadence.client.ActivityWorkerShutdownException}. Invocation
-     * has no additional effect if already shut down. This method does not wait for previously
-     * received tasks to complete execution. Use {@link #awaitTermination(long, TimeUnit)} to do
-     * that.
-     */
-    public synchronized void shutdownNow() {
-      log.info("shutdownNow");
-      state = State.Shutdown;
-      if (stickyPoller != null) {
-        stickyPoller.shutdownNow();
-        // To ensure that it doesn't get new tasks before workers are shutdown.
-        stickyPoller.awaitTermination(1, TimeUnit.SECONDS);
-      }
-      for (Worker worker : workers) {
-        worker.shutdownNow();
-      }
-      closeServiceWhenTerminated();
-    }
-
-    /**
-     * Blocks until all tasks have completed execution after a shutdown request, or the timeout
-     * occurs, or the current thread is interrupted, whichever happens first.
-     */
-    public void awaitTermination(long timeout, TimeUnit unit) {
-      log.info("awaitTermination begin");
-      long timeoutMillis = unit.toMillis(timeout);
-      timeoutMillis = InternalUtils.awaitTermination(stickyPoller, timeoutMillis);
-      for (Worker worker : workers) {
-        long t = timeoutMillis; // closure needs immutable value
-        timeoutMillis =
-            InternalUtils.awaitTermination(
-                timeoutMillis, () -> worker.awaitTermination(t, TimeUnit.MILLISECONDS));
-      }
-      log.info("awaitTermination done");
-    }
-
-    @VisibleForTesting
-    DeciderCache getCache() {
-      return this.cache;
-    }
-
-    @VisibleForTesting
-    String getHostName() {
-      try {
-        return InetAddress.getLocalHost().getHostName();
-      } catch (UnknownHostException e) {
-        return "UnknownHost";
-      }
-    }
-
-    private String getStickyTaskListName() {
-      return this.factoryOptions.disableStickyExecution
-          ? null
-          : String.format("%s:%s", getHostName(), id);
-    }
-
-    public synchronized void suspendPolling() {
-      if (state != State.Started) {
-        return;
-      }
-
-      log.info("suspendPolling");
-      state = State.Suspended;
-      if (stickyPoller != null) {
-        stickyPoller.suspendPolling();
-      }
-      for (Worker worker : workers) {
-        worker.suspendPolling();
-      }
-    }
-
-    public synchronized void resumePolling() {
-      if (state != State.Suspended) {
-        return;
-      }
-
-      log.info("resumePolling");
-      state = State.Started;
-      if (stickyPoller != null) {
-        stickyPoller.resumePolling();
-      }
-      for (Worker worker : workers) {
-        worker.resumePolling();
-      }
-    }
-
-    enum State {
-      Initial,
-      Started,
-      Suspended,
-      Shutdown
-    }
-  }
-
-  public static class FactoryOptions {
-    public static class Builder {
-      private boolean disableStickyExecution;
-      private int stickyDecisionScheduleToStartTimeoutInSeconds = 5;
-      private int cacheMaximumSize = 600;
-      private int maxWorkflowThreadCount = 600;
-      private PollerOptions stickyWorkflowPollerOptions;
-      private Scope metricScope;
-      private List<ContextPropagator> contextPropagators;
-
-      /**
-       * When set to false it will create an affinity between the worker and the workflow run it's
-       * processing. Workers will cache workflows and will handle all decisions for that workflow
-       * instance until it's complete or evicted from the cache. Default value is false.
-       */
-      public Builder setDisableStickyExecution(boolean disableStickyExecution) {
-        this.disableStickyExecution = disableStickyExecution;
-        return this;
-      }
-
-      /**
-       * When Sticky execution is enabled this will set the maximum allowed number of workflows
-       * cached. This cache is shared by all workers created by the Factory. Default value is 600
-       */
-      public Builder setCacheMaximumSize(int cacheMaximumSize) {
-        this.cacheMaximumSize = cacheMaximumSize;
-        return this;
-      }
-
-      /**
-       * Maximum number of threads available for workflow execution across all workers created by
-       * the Factory.
-       */
-      public Builder setMaxWorkflowThreadCount(int maxWorkflowThreadCount) {
-        this.maxWorkflowThreadCount = maxWorkflowThreadCount;
-        return this;
-      }
-
-      /**
-       * Timeout for sticky workflow decision to be picked up by the host assigned to it. Once it
-       * times out then it can be picked up by any worker. Default value is 5 seconds.
-       */
-      public Builder setStickyDecisionScheduleToStartTimeoutInSeconds(
-          int stickyDecisionScheduleToStartTimeoutInSeconds) {
-        this.stickyDecisionScheduleToStartTimeoutInSeconds =
-            stickyDecisionScheduleToStartTimeoutInSeconds;
-        return this;
-      }
-
-      /**
-       * PollerOptions for poller responsible for polling for decisions for workflows cached by all
-       * workers created by this factory.
-       */
-      public Builder setStickyWorkflowPollerOptions(PollerOptions stickyWorkflowPollerOptions) {
-        this.stickyWorkflowPollerOptions = stickyWorkflowPollerOptions;
-        return this;
-      }
-
-      public Builder setMetricScope(Scope metricScope) {
-        this.metricScope = metricScope;
-        return this;
-      }
-
-      public Builder setContextPropagators(List<ContextPropagator> contextPropagators) {
-        this.contextPropagators = contextPropagators;
-        return this;
-      }
-
-      public FactoryOptions build() {
-        return new FactoryOptions(
-            disableStickyExecution,
-            cacheMaximumSize,
-            maxWorkflowThreadCount,
-            stickyDecisionScheduleToStartTimeoutInSeconds,
-            stickyWorkflowPollerOptions,
-            metricScope,
-            contextPropagators);
-      }
-    }
-
-    private final boolean disableStickyExecution;
-    private final int cacheMaximumSize;
-    private final int maxWorkflowThreadCount;
-    private final int stickyDecisionScheduleToStartTimeoutInSeconds;
-    private final PollerOptions stickyWorkflowPollerOptions;
-    private final Scope metricsScope;
-    private List<ContextPropagator> contextPropagators;
-
-    private FactoryOptions(
-        boolean disableStickyExecution,
-        int cacheMaximumSize,
-        int maxWorkflowThreadCount,
-        int stickyDecisionScheduleToStartTimeoutInSeconds,
-        PollerOptions stickyWorkflowPollerOptions,
-        Scope metricsScope,
-        List<ContextPropagator> contextPropagators) {
-      Preconditions.checkArgument(
-          cacheMaximumSize > 0, "cacheMaximumSize should be greater than 0");
-      Preconditions.checkArgument(
-          maxWorkflowThreadCount > 0, "maxWorkflowThreadCount should be greater than 0");
-      Preconditions.checkArgument(
-          stickyDecisionScheduleToStartTimeoutInSeconds > 0,
-          "stickyDecisionScheduleToStartTimeoutInSeconds should be greater than 0");
-
-      this.disableStickyExecution = disableStickyExecution;
-      this.cacheMaximumSize = cacheMaximumSize;
-      this.maxWorkflowThreadCount = maxWorkflowThreadCount;
-      this.stickyDecisionScheduleToStartTimeoutInSeconds =
-          stickyDecisionScheduleToStartTimeoutInSeconds;
-
-      if (stickyWorkflowPollerOptions == null) {
-        this.stickyWorkflowPollerOptions =
-            new PollerOptions.Builder()
-                .setPollBackoffInitialInterval(Duration.ofMillis(200))
-                .setPollBackoffMaximumInterval(Duration.ofSeconds(20))
-                .setPollThreadCount(1)
-                .build();
-      } else {
-        this.stickyWorkflowPollerOptions = stickyWorkflowPollerOptions;
-      }
-
-      if (metricsScope == null) {
-        this.metricsScope = NoopScope.getInstance();
-      } else {
-        this.metricsScope = metricsScope;
-      }
-
-      if (contextPropagators != null) {
-        this.contextPropagators = new ArrayList(contextPropagators);
-      } else {
-        this.contextPropagators = new ArrayList<>();
-      }
-
-      // Add the OpenTracing propagator if it's not already there
-      OpenTracingContextPropagator openTracing = new OpenTracingContextPropagator();
-      if (!this.contextPropagators.contains(openTracing)) {
-        this.contextPropagators.add(openTracing);
-      }
-    }
-=======
     return workflowWorker.isSuspended() && activityWorker.isSuspended();
->>>>>>> cd2f6bf8
   }
 }