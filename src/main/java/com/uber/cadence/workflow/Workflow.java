/*
 *  Copyright 2012-2016 Amazon.com, Inc. or its affiliates. All Rights Reserved.
 *
 *  Modifications copyright (C) 2017 Uber Technologies, Inc.
 *
 *  Licensed under the Apache License, Version 2.0 (the "License"). You may not
 *  use this file except in compliance with the License. A copy of the License is
 *  located at
 *
 *  http://aws.amazon.com/apache2.0
 *
 *  or in the "license" file accompanying this file. This file is distributed on
 *  an "AS IS" BASIS, WITHOUT WARRANTIES OR CONDITIONS OF ANY KIND, either
 *  express or implied. See the License for the specific language governing
 *  permissions and limitations under the License.
 */

package com.uber.cadence.workflow;

import com.uber.cadence.WorkflowExecution;
import com.uber.cadence.activity.ActivityOptions;
import com.uber.cadence.common.RetryOptions;
import com.uber.cadence.internal.sync.WorkflowInternal;
<<<<<<< HEAD
import com.uber.cadence.workflow.Functions.Func;
=======
import com.uber.cadence.worker.WorkerOptions;
import com.uber.cadence.workflow.Functions.Func;
import com.uber.cadence.workflow.Functions.Func1;
import com.uber.cadence.workflow.Functions.Func2;
import com.uber.cadence.workflow.Functions.Proc;
import com.uber.m3.tally.Scope;
>>>>>>> 1c03f308
import java.time.Duration;
import java.util.Optional;
import java.util.UUID;
import java.util.concurrent.CancellationException;
import java.util.function.Supplier;
import org.slf4j.Logger;

/**
 * Workflow encapsulates the orchestration of activities and child workflows. It can also answer to
 * synchronous queries and receive external events (also known as signals).
 *
 * <h2>Workflow Interface</h2>
 *
 * A workflow must define an interface class. All of its methods must have one of the following
 * annotations:
 *
 * <ul>
 *   <li>{@literal @}{@link WorkflowMethod} indicates an entry point to a workflow. It contains
 *       parameters such as timeouts and a task list. Required parameters (like {@code
 *       executionStartToCloseTimeoutSeconds}) that are not specified through the annotation must be
 *       provided at runtime.
 *   <li>{@literal @}{@link SignalMethod} indicates a method that reacts to external signals. It
 *       must have a {@code void} return type.
 *   <li>{@literal @}{@link QueryMethod} indicates a method that reacts to synchronous query
 *       requests. You can have more than one method with the same annotation.
 * </ul>
 *
 * <pre><code>
 * public interface FileProcessingWorkflow {
 *
 *    {@literal @}WorkflowMethod(executionStartToCloseTimeoutSeconds = 10, taskList = "file-processing")
 *     String processFile(Arguments args);
 *
 *    {@literal @}QueryMethod(name="history")
 *     List<String> getHistory();
 *
 *    {@literal @}QueryMethod(name="status")
 *     String getStatus();
 *
 *    {@literal @}SignalMethod
 *     void retryNow();
 * }
 * </code></pre>
 *
 * <h2>Starting workflow executions</h2>
 *
 * See {@link com.uber.cadence.client.WorkflowClient}
 *
 * <h2>Implementing Workflows</h2>
 *
 * A workflow implementation implements a workflow interface. Each time a new workflow execution is
 * started, a new instance of the workflow implementation object is created. Then, one of the
 * methods (depending on which workflow type has been started) annotated with {@literal @}{@link
 * WorkflowMethod} is invoked. As soon as this method returns the workflow, execution is closed.
 * While workflow execution is open, it can receive calls to signal and query methods. No additional
 * calls to workflow methods are allowed. The workflow object is stateful, so query and signal
 * methods can communicate with the other parts of the workflow through workflow object fields.
 *
 * <h3>Calling Activities</h3>
 *
 * {@link #newActivityStub(Class)} returns a client-side stub that implements an activity interface.
 * It takes activity type and activity options as arguments. Activity options are needed only if
 * some of the required timeouts are not specified through the {@literal @}{@link
 * com.uber.cadence.activity.ActivityMethod} annotation.
 *
 * <p>Calling a method on this interface invokes an activity that implements this method. An
 * activity invocation synchronously blocks until the activity completes, fails, or times out. Even
 * if activity execution takes a few months, the workflow code still sees it as a single synchronous
 * invocation. Isn't it great? I doesn't matter what happens to the processes that host the
 * workflow. The business logic code just sees a single method call.
 *
 * <pre><code>
 * public class FileProcessingWorkflowImpl implements FileProcessingWorkflow {
 *
 *     private final FileProcessingActivities activities;
 *
 *     public FileProcessingWorkflowImpl() {
 *         this.store = Workflow.newActivityStub(FileProcessingActivities.class);
 *     }
 *
 *    {@literal @}Override
 *     public void processFile(Arguments args) {
 *         String localName = null;
 *         String processedName = null;
 *         try {
 *             localName = activities.download(args.getSourceBucketName(), args.getSourceFilename());
 *             processedName = activities.processFile(localName);
 *             activities.upload(args.getTargetBucketName(), args.getTargetFilename(), processedName);
 *         } finally {
 *             if (localName != null) { // File was downloaded.
 *                 activities.deleteLocalFile(localName);
 *             }
 *             if (processedName != null) { // File was processed.
 *                 activities.deleteLocalFile(processedName);
 *             }
 *         }
 *     }
 *     ...
 * }
 * </code></pre>
 *
 * If different activities need different options, like timeouts or a task list, multiple
 * client-side stubs can be created with different options.
 *
 * <pre><code>
 * public FileProcessingWorkflowImpl() {
 *     ActivityOptions options1 = new ActivityOptions.Builder()
 *         .setTaskList("taskList1")
 *         .build();
 *     this.store1 = Workflow.newActivityStub(FileProcessingActivities.class, options1);
 *
 *     ActivityOptions options2 = new ActivityOptions.Builder()
 *         .setTaskList("taskList2")
 *         .build();
 *     this.store2 = Workflow.newActivityStub(FileProcessingActivities.class, options2);
 * }
 * </code></pre>
 *
 * <h3>Calling Activities Asynchronously</h3>
 *
 * Sometimes workflows need to perform certain operations in parallel. The {@link Async} static
 * methods allow you to invoke any activity asynchronously. The call returns a {@link Promise}
 * result immediately. {@link Promise} is similar to both {@link java.util.concurrent.Future} and
 * {@link java.util.concurrent.CompletionStage}. The {@link Promise#get()} blocks until a result is
 * available. It also exposes the {@link Promise#thenApply(Func1)} and {@link Promise#handle(Func2)}
 * methods. See the {@link Promise} documentation for technical details about differences with
 * {@link java.util.concurrent.Future}.
 *
 * <p>To convert a synchronous call
 *
 * <pre><code>
 * String localName = activities.download(surceBucket, sourceFile);
 * </code></pre>
 *
 * to asynchronous style, the method reference is passed to {@link Async#function(Func)} or {@link
 * Async#procedure(Proc)} followed by activity arguments:
 *
 * <pre><code>
 * Promise<String> localNamePromise = Async.function(activities::download, surceBucket, sourceFile);
 * </code></pre>
 *
 * Then to wait synchronously for the result:
 *
 * <pre><code>
 * String localName = localNamePromise.get();
 * </code></pre>
 *
 * Here is the above example rewritten to call download and upload in parallel on multiple files:
 *
 * <pre>{@code
 * public void processFile(Arguments args) {
 *     List<Promise<String>> localNamePromises = new ArrayList<>();
 *     List<String> processedNames = null;
 *     try {
 *         // Download all files in parallel.
 *         for (String sourceFilename : args.getSourceFilenames()) {
 *             Promise<String> localName = Async.function(activities::download, args.getSourceBucketName(), sourceFilename);
 *             localNamePromises.add(localName);
 *         }
 *         // allOf converts a list of promises to a single promise that contains a list of each promise value.
 *         Promise<List<String>> localNamesPromise = Promise.allOf(localNamePromises);
 *
 *         // All code until the next line wasn't blocking.
 *         // The promise get is a blocking call.
 *         List<String> localNames = localNamesPromise.get();
 *         processedNames = activities.processFiles(localNames);
 *
 *         // Upload all results in parallel.
 *         List<Promise<Void>> uploadedList = new ArrayList<>();
 *         for (String processedName : processedNames) {
 *             Promise<Void> uploaded = Async.procedure(activities::upload,
 *                 args.getTargetBucketName(),
 *                 args.getTargetFilename(),
 *                 processedName);
 *             uploadedList.add(uploaded);
 *         }
 *         // Wait for all uploads to complete.
 *         Promise<?> allUploaded = Promise.allOf(uploadedList);
 *         allUploaded.get(); // blocks until all promises are ready.
 *     } finally {
 *         // Execute deletes even if workflow is cancelled.
 *         Workflow.newDetachedCancellationScope(
 *             () -> {
 *                 for (Promise<Sting> localNamePromise : localNamePromises) {
 *                     // Skip files that haven't completed downloading.
 *                     if (localNamePromise.isCompleted()) {
 *                         activities.deleteLocalFile(localNamePromise.get());
 *                     }
 *                 }
 *                 if (processedNames != null) {
 *                     for (String processedName : processedNames) {
 *                         activities.deleteLocalFile(processedName);
 *                     }
 *                 }
 *             });
 *     }
 * }
 * }</pre>
 *
 * <h3>Child Workflows</h3>
 *
 * Besides activities, a workflow can also orchestrate other workflows.
 *
 * <p>{@link #newChildWorkflowStub(Class)} returns a client-side stub that implements a child
 * workflow interface. It takes a child workflow type and optional child workflow options as
 * arguments. Workflow options may be needed to override the timeouts and task list if they differ
 * from the ones defined in the {@literal @}{@link WorkflowMethod} annotation or parent workflow.
 *
 * <p>The first call to the child workflow stub must always be to a method annotated with
 * {@literal @}{@link WorkflowMethod}. Similarly to activities, a call can be synchronous or
 * asynchronous using {@link Async#function(Func)} or {@link Async#procedure(Proc)}. The synchronous
 * call blocks until a child workflow completes. The asynchronous call returns a {@link Promise}
 * that can be used to wait for the completion. After an async call returns the stub, it can be used
 * to send signals to the child by calling methods annotated with {@literal @}{@link SignalMethod}.
 * Querying a child workflow by calling methods annotated with {@literal @}{@link QueryMethod} from
 * within workflow code is not supported. However, queries can be done from activities using the
 * {@link com.uber.cadence.client.WorkflowClient} provided stub.
 *
 * <pre><code>
 * public interface GreetingChild {
 *    {@literal @}WorkflowMethod
 *     String composeGreeting(String greeting, String name);
 * }
 *
 * public static class GreetingWorkflowImpl implements GreetingWorkflow {
 *
 *    {@literal @}Override
 *     public String getGreeting(String name) {
 *         GreetingChild child = Workflow.newChildWorkflowStub(GreetingChild.class);
 *
 *         // This is a blocking call that returns only after child has completed.
 *         return child.composeGreeting("Hello", name );
 *     }
 * }
 * </code></pre>
 *
 * Running two children in parallel:
 *
 * <pre><code>
 * public static class GreetingWorkflowImpl implements GreetingWorkflow {
 *
 *    {@literal @}Override
 *     public String getGreeting(String name) {
 *
 *         // Workflows are stateful, so a new stub must be created for each new child.
 *         GreetingChild child1 = Workflow.newChildWorkflowStub(GreetingChild.class);
 *         Promise<String> greeting1 = Async.function(child1::composeGreeting, "Hello", name);
 *
 *         // Both children will run concurrently.
 *         GreetingChild child2 = Workflow.newChildWorkflowStub(GreetingChild.class);
 *         Promise<String> greeting2 = Async.function(child2::composeGreeting, "Bye", name);
 *
 *         // Do something else here.
 *         ...
 *         return "First: " + greeting1.get() + ", second=" + greeting2.get();
 *     }
 * }
 * </code></pre>
 *
 * To send signal to a child, call a method annotated with {@literal @}{@link SignalMethod}:
 *
 * <pre><code>
 * public interface GreetingChild {
 *    {@literal @}WorkflowMethod
 *     String composeGreeting(String greeting, String name);
 *
 *    {@literal @}SignalMethod
 *     void updateName(String name);
 * }
 *
 * public static class GreetingWorkflowImpl implements GreetingWorkflow {
 *
 *    {@literal @}Override
 *     public String getGreeting(String name) {
 *         GreetingChild child = Workflow.newChildWorkflowStub(GreetingChild.class);
 *         Promise<String> greeting = Async.function(child::composeGreeting, "Hello", name);
 *         child.updateName("Cadence");
 *         return greeting.get();
 *     }
 * }
 * </code></pre>
 *
 * Calling methods annotated with {@literal @}{@link QueryMethod} is not allowed from within a
 * workflow code.
 *
 * <h3>Workflow Implementation Constraints</h3>
 *
 * Cadence uses <a
 * href="https://docs.microsoft.com/en-us/azure/architecture/patterns/event-sourcing">event
 * sourcing</a> to recover the state of a workflow object including its threads and local variable
 * values. In essence, every time a workflow state has to be restored, its code is re-executed from
 * the beginning. When replaying, side effects (such as activity invocations) are ignored because
 * they are already recorded in the workflow event history. When writing workflow logic, the replay
 * is not visible, so the code should be written as it executes only once. This design puts the
 * following constraints on the workflow implementation:
 *
 * <ul>
 *   <li>Do not use any mutable global variables because multiple instances of workflows are
 *       executed in parallel.
 *   <li>Do not call any non deterministic functions like non seeded random or {@link
 *       UUID#randomUUID()} directly form the workflow code. Always do this in activities.
 *   <li>Don’t perform any IO or service calls as they are not usually deterministic. Use activities
 *       for this.
 *   <li>Only use {@link #currentTimeMillis()} to get the current time inside a workflow.
 *   <li>Do not use native Java {@link Thread} or any other multi-threaded classes like {@link
 *       java.util.concurrent.ThreadPoolExecutor}. Use {@link Async#function(Func)} or {@link
 *       Async#procedure(Proc)} to execute code asynchronously.
 *   <li>Don't use any synchronization, locks, and other standard Java blocking concurrency-related
 *       classes besides those provided by the Workflow class. There is no need in explicit
 *       synchronization because multi-threaded code inside a workflow is executed one thread at a
 *       time and under a global lock.
 *   <li>Call {@link #sleep(Duration)} instead of {@link Thread#sleep(long)}.
 *   <li>Use {@link Promise} and {@link CompletablePromise} instead of {@link
 *       java.util.concurrent.Future} and {@link java.util.concurrent.CompletableFuture}.
 *   <li>Use {@link WorkflowQueue} instead of {@link java.util.concurrent.BlockingQueue}.
 *   <li>Don't change workflow code when there are open workflows. The ability to do updates through
 *       visioning is TBD.
 *   <li>Don’t access configuration APIs directly from a workflow because changes in the
 *       configuration might affect a workflow execution path. Pass it as an argument to a workflow
 *       function or use an activity to load it.
 * </ul>
 *
 * <p>Workflow method arguments and return values are serializable to a byte array using the
 * provided {@link com.uber.cadence.converter.DataConverter}. The default implementation uses the
 * JSON serializer, but any alternative serialization mechanism is pluggable.
 *
 * <p>The values passed to workflows through invocation parameters or returned through a result
 * value are recorded in the execution history. The entire execution history is transferred from the
 * Cadence service to workflow workers with every event that the workflow logic needs to process. A
 * large execution history can thus adversely impact the performance of your workflow. Therefore, be
 * mindful of the amount of data that you transfer via activity invocation parameters or return
 * values. Other than that, no additional limitations exist on activity implementations.
 */
public final class Workflow {

  /**
   * Creates client stub to activities that implement given interface.
   *
   * @param activityInterface interface type implemented by activities.
   * @param options options that together with the properties of {@link
   *     com.uber.cadence.activity.ActivityMethod} specify the activity invocation parameters.
   */
  public static <T> T newActivityStub(Class<T> activityInterface, ActivityOptions options) {
    return WorkflowInternal.newActivityStub(activityInterface, options);
  }

  /**
   * Creates client stub to activities that implement given interface.
   *
   * @param activityInterface interface type implemented by activities
   */
  public static <T> T newActivityStub(Class<T> activityInterface) {
    return WorkflowInternal.newActivityStub(activityInterface, null);
  }

  /**
   * Creates client stub to activities that implement given interface.
   *
   * @param options specify the activity invocation parameters.
   */
  public static ActivityStub newUntypedActivityStub(ActivityOptions options) {
    return WorkflowInternal.newUntypedActivityStub(options);
  }

  /**
   * Creates client stub that can be used to start a child workflow that implements the given
   * interface using parent options. Use {@link #newExternalWorkflowStub(Class, String)} to get a
   * stub to signal a workflow without starting it.
   *
   * @param workflowInterface interface type implemented by activities
   */
  public static <T> T newChildWorkflowStub(Class<T> workflowInterface) {
    return WorkflowInternal.newChildWorkflowStub(workflowInterface, null);
  }

  /**
   * Creates client stub that can be used to start a child workflow that implements given interface.
   * Use {@link #newExternalWorkflowStub(Class, String)} to get a stub to signal a workflow without
   * starting it.
   *
   * @param workflowInterface interface type implemented by activities
   * @param options options passed to the child workflow.
   */
  public static <T> T newChildWorkflowStub(
      Class<T> workflowInterface, ChildWorkflowOptions options) {
    return WorkflowInternal.newChildWorkflowStub(workflowInterface, options);
  }

  /**
   * Creates client stub that can be used to communicate to an existing workflow execution.
   *
   * @param workflowInterface interface type implemented by activities
   * @param workflowId id of the workflow to communicate with.
   */
  public static <R> R newExternalWorkflowStub(
      Class<? extends R> workflowInterface, String workflowId) {
    WorkflowExecution execution = new WorkflowExecution().setWorkflowId(workflowId);
    return WorkflowInternal.newExternalWorkflowStub(workflowInterface, execution);
  }

  /**
   * Creates client stub that can be used to communicate to an existing workflow execution.
   *
   * @param workflowInterface interface type implemented by activities
   * @param execution execution of the workflow to communicate with.
   */
  public static <R> R newExternalWorkflowStub(
      Class<? extends R> workflowInterface, WorkflowExecution execution) {
    return WorkflowInternal.newExternalWorkflowStub(workflowInterface, execution);
  }

  /**
   * Extracts workflow execution from a stub created through {@link #newChildWorkflowStub(Class,
   * ChildWorkflowOptions)} or {@link #newExternalWorkflowStub(Class, String)}. Wrapped in a Promise
   * as child workflow start is asynchronous.
   */
  public static Promise<WorkflowExecution> getWorkflowExecution(Object childWorkflowStub) {
    return WorkflowInternal.getWorkflowExecution(childWorkflowStub);
  }

  /**
   * Creates untyped client stub that can be used to start and signal a child workflow.
   *
   * @param workflowType name of the workflow type to start.
   * @param options options passed to the child workflow.
   */
  public static ChildWorkflowStub newUntypedChildWorkflowStub(
      String workflowType, ChildWorkflowOptions options) {
    return WorkflowInternal.newUntypedChildWorkflowStub(workflowType, options);
  }

  /**
   * Creates untyped client stub that can be used to start and signal a child workflow. All options
   * are inherited from the parent.
   *
   * @param workflowType name of the workflow type to start.
   */
  public static ChildWorkflowStub newUntypedChildWorkflowStub(String workflowType) {
    return WorkflowInternal.newUntypedChildWorkflowStub(workflowType, null);
  }

  /**
   * Creates untyped client stub that can be used to signal or cancel a child workflow.
   *
   * @param execution execution of the workflow to communicate with.
   */
  public static ExternalWorkflowStub newUntypedExternalWorkflowStub(WorkflowExecution execution) {
    return WorkflowInternal.newUntypedExternalWorkflowStub(execution);
  }

  /**
   * Creates untyped client stub that can be used to signal or cancel a child workflow.
   *
   * @param workflowId id of the workflow to communicate with.
   */
  public static ExternalWorkflowStub newUntypedExternalWorkflowStub(String workflowId) {
    WorkflowExecution execution = new WorkflowExecution().setWorkflowId(workflowId);
    return Workflow.newUntypedExternalWorkflowStub(execution);
  }

  /**
   * Creates a client stub that can be used to continue this workflow as a new run.
   *
   * @param workflowInterface an interface type implemented by the next run of the workflow
   */
  public static <T> T newContinueAsNewStub(
      Class<T> workflowInterface, ContinueAsNewOptions options) {
    return WorkflowInternal.newContinueAsNewStub(workflowInterface, options);
  }

  /**
   * Creates a client stub that can be used to continue this workflow as a new run.
   *
   * @param workflowInterface an interface type implemented by the next run of the workflow
   */
  public static <T> T newContinueAsNewStub(Class<T> workflowInterface) {
    return WorkflowInternal.newContinueAsNewStub(workflowInterface, null);
  }

  /**
   * Continues the current workflow execution as a new run with the same options.
   *
   * @param args arguments of the next run.
   * @see #newContinueAsNewStub(Class)
   */
  public static void continueAsNew(Object... args) {
    Workflow.continueAsNew(Optional.empty(), Optional.empty(), args);
  }

  /**
   * Continues the current workflow execution as a new run possibly overriding the workflow type and
   * options.
   *
   * @param options option overrides for the next run.
   * @param args arguments of the next run.
   * @see #newContinueAsNewStub(Class)
   */
  public static void continueAsNew(
      Optional<String> workflowType, Optional<ContinueAsNewOptions> options, Object... args) {
    WorkflowInternal.continueAsNew(workflowType, options, args);
  }

  public static WorkflowInfo getWorkflowInfo() {
    return WorkflowInternal.getWorkflowInfo();
  }

  public static <R> CancellationScope newCancellationScope(Runnable runnable) {
    return WorkflowInternal.newCancellationScope(false, runnable);
  }

  public static CancellationScope newDetachedCancellationScope(Runnable runnable) {
    return WorkflowInternal.newCancellationScope(true, runnable);
  }

  /**
   * Create new timer. Note that Cadence service time resolution is in seconds. So all durations are
   * rounded <b>up</b> to the nearest second.
   *
   * @return feature that becomes ready when at least specified number of seconds passes. promise is
   *     failed with {@link java.util.concurrent.CancellationException} if enclosing scope is
   *     cancelled.
   */
  public static Promise<Void> newTimer(Duration delay) {
    return WorkflowInternal.newTimer(delay);
  }

  public static <E> WorkflowQueue<E> newQueue(int capacity) {
    return WorkflowInternal.newQueue(capacity);
  }

  public static <E> CompletablePromise<E> newPromise() {
    return WorkflowInternal.newCompletablePromise();
  }

  public static <E> Promise<E> newPromise(E value) {
    return WorkflowInternal.newPromise(value);
  }

  public static <E> Promise<E> newFailedPromise(Exception failure) {
    return WorkflowInternal.newFailedPromise(failure);
  }

  /**
   * Register query or queries implementation object. There is no need to register top level
   * workflow implementation object as it is done implicitly. Only methods annotated with @{@link
   * QueryMethod} are registered.
   */
  public static void registerQuery(Object queryImplementation) {
    WorkflowInternal.registerQuery(queryImplementation);
  }

  /**
   * Must be used to get current time instead of {@link System#currentTimeMillis()} to guarantee
   * determinism.
   */
  public static long currentTimeMillis() {
    return WorkflowInternal.currentTimeMillis();
  }

  /** Must be called instead of {@link Thread#sleep(long)} to guarantee determinism. */
  public static void sleep(Duration duration) {
    WorkflowInternal.sleep(duration);
  }

  /** Must be called instead of {@link Thread#sleep(long)} to guarantee determinism. */
  public static void sleep(long millis) {
    WorkflowInternal.sleep(Duration.ofMillis(millis));
  }

  /**
   * Block current thread until unblockCondition is evaluated to true.
   *
   * @param unblockCondition condition that should return true to indicate that thread should
   *     unblock.
   * @throws CancellationException if thread (or current {@link CancellationScope} was cancelled).
   */
  public static void await(Supplier<Boolean> unblockCondition) {
    WorkflowInternal.await(
        "await",
        () -> {
          CancellationScope.throwCancelled();
          return unblockCondition.get();
        });
  }

  /**
   * Block current workflow thread until unblockCondition is evaluated to true or timeoutMillis
   * passes.
   *
   * @return false if timed out.
   * @throws CancellationException if thread (or current {@link CancellationScope} was cancelled).
   */
  public static boolean await(Duration timeout, Supplier<Boolean> unblockCondition) {
    return WorkflowInternal.await(
        timeout,
        "await",
        () -> {
          CancellationScope.throwCancelled();
          return unblockCondition.get();
        });
  }

  /**
   * Invokes function retrying in case of failures according to retry options. Synchronous variant.
   * Use {@link Async#retry(RetryOptions, Functions.Func)} for asynchronous functions.
   *
   * @param options retry options that specify retry policy
   * @param fn function to invoke and retry
   * @return result of the function or the last failure.
   */
  public static <R> R retry(RetryOptions options, Functions.Func<R> fn) {
    return WorkflowInternal.retry(options, fn);
  }

  /**
   * Invokes function retrying in case of failures according to retry options. Synchronous variant.
   * Use {@link Async#retry(RetryOptions, Functions.Func)} for asynchronous functions.
   *
   * @param options retry options that specify retry policy
   * @param proc procedure to invoke and retry
   */
  public static void retry(RetryOptions options, Functions.Proc proc) {
    WorkflowInternal.retry(
        options,
        () -> {
          proc.apply();
          return null;
        });
  }

  /**
   * If there is a need to return a checked exception from a workflow implementation do not add the
   * exception to a method signature but wrap it using this method before rethrowing. The library
   * code will unwrap it automatically using {@link #unwrap(Exception)} when propagating exception
   * to a remote caller. {@link RuntimeException} are just returned from this method without
   * modification.
   *
   * <p>The reason for such design is that returning originally thrown exception from a remote call
   * (which child workflow and activity invocations are ) would not allow adding context information
   * about a failure, like activity and child workflow id. So stubs always throw a subclass of
   * {@link ActivityException} from calls to an activity and subclass of {@link
   * com.uber.cadence.workflow.ChildWorkflowException} from calls to a child workflow. The original
   * exception is attached as a cause to these wrapper exceptions. So as exceptions are always
   * wrapped adding checked ones to method signature causes more pain than benefit.
   *
   * <p>
   *
   * <pre>
   * try {
   *     return someCall();
   * } catch (Exception e) {
   *     throw CheckedExceptionWrapper.wrap(e);
   * }
   * </pre>
   *
   * *
   *
   * @return CheckedExceptionWrapper if e is checked or original exception if e extends
   *     RuntimeException.
   */
  public static RuntimeException wrap(Exception e) {
    return WorkflowInternal.wrap(e);
  }

  /**
   * Removes {@link com.uber.cadence.internal.common.CheckedExceptionWrapper} from causal exception
   * chain.
   *
   * @param e exception with causality chain that might contain wrapped exceptions.
   * @return exception causality chain with CheckedExceptionWrapper removed.
   */
  public static Exception unwrap(Exception e) {
    return WorkflowInternal.unwrap(e);
  }

  /**
   * True if workflow code is being replayed. <b>Warning!</b> Never make workflow logic depend on
   * this flag as it is going to break determinism. The only reasonable uses for this flag are
   * deduping external never failing side effects like logging or metric reporting.
   */
  public static boolean isReplaying() {
    return WorkflowInternal.isReplaying();
  }

  /**
<<<<<<< HEAD
   * Executes the provided function once, records its result into the workflow history. The recorded
   * result on history will be returned without executing the provided function during replay. This
   * guarantees the deterministic requirement for workflow as the exact same result will be returned
   * in replay. Common use case is to run some short non-deterministic code in workflow, like
   * getting random number or new UUID. The only way to fail SideEffect is to panic which causes
   * decision task failure. The decision task after timeout is rescheduled and re-executed giving
   * SideEffect another chance to succeed.
   *
   * <p>Caution: do not use sideEffect to modify any worklfow sate. Always retrieve result from
   * SideEffect's encoded return value. For example this code is BROKEN:
   *
   * <pre><code>
   *  // Bad example:
   *  AtomicInteger random = new AtomicInteger();
   *  Workflow.sideEffect(() -> {
   *         random.set(random.nextInt(100));
   *         return null;
   *  });
   *  // random will always be 0 in replay, thus this code is non-deterministic
   *  if random.get() < 50 {
   *         ....
   *  } else {
   *         ....
   *  }
   *  </code></pre>
   *
   * On replay the provided function is not executed, the random will always be 0, and the workflow
   * could takes a different path breaking the determinism.
   *
   * <p>Here is the correct way to use sideEffect:
   *
   * <pre><code>
   *  // Good example:
   *  int random = Workflow.sideEffect(Integer.class, () -> random.nextInt(100));
   *  if random < 50 {
   *         ....
   *  } else {
   *         ....
   *  }
   *  </code></pre>
   *
   * @param returnType type of the side effect
   * @param func function that returns side effect value
   * @return value of the side effect
   */
  public static <R> R sideEffect(Class<R> returnType, Func<R> func) {
    return WorkflowInternal.sideEffect(returnType, func);
=======
   * Get scope for reporting business metrics in workflow logic. This should be used instead of
   * creating new metrics scopes as it is able to dedup metrics during replay.
   *
   * <p>The original metrics scope is set through {@link WorkerOptions} when a worker starts up.
   */
  public static Scope getMetricsScope() {
    return WorkflowInternal.getMetricsScope();
  }

  /**
   * Get logger to use inside workflow. Logs in replay mode are omitted unless {@param
   * enableLoggingInReplay} is set to true in {@link WorkerOptions} when a worker starts up.
   *
   * @param clazz class name to appear in logging.
   * @return logger to use in workflow logic.
   */
  public static Logger getLogger(Class<?> clazz) {
    return WorkflowInternal.getLogger(clazz);
  }

  /**
   * Get logger to use inside workflow. Logs in replay mode are omitted unless {@param
   * enableLoggingInReplay} is set to true in {@link WorkerOptions} when a worker starts up.
   *
   * @param name name to appear in logging.
   * @return logger to use in workflow logic.
   */
  public static Logger getLogger(String name) {
    return WorkflowInternal.getLogger(name);
>>>>>>> 1c03f308
  }

  /** Prohibit instantiation. */
  private Workflow() {}
}<|MERGE_RESOLUTION|>--- conflicted
+++ resolved
@@ -21,16 +21,12 @@
 import com.uber.cadence.activity.ActivityOptions;
 import com.uber.cadence.common.RetryOptions;
 import com.uber.cadence.internal.sync.WorkflowInternal;
-<<<<<<< HEAD
-import com.uber.cadence.workflow.Functions.Func;
-=======
 import com.uber.cadence.worker.WorkerOptions;
 import com.uber.cadence.workflow.Functions.Func;
 import com.uber.cadence.workflow.Functions.Func1;
 import com.uber.cadence.workflow.Functions.Func2;
 import com.uber.cadence.workflow.Functions.Proc;
 import com.uber.m3.tally.Scope;
->>>>>>> 1c03f308
 import java.time.Duration;
 import java.util.Optional;
 import java.util.UUID;
@@ -716,7 +712,6 @@
   }
 
   /**
-<<<<<<< HEAD
    * Executes the provided function once, records its result into the workflow history. The recorded
    * result on history will be returned without executing the provided function during replay. This
    * guarantees the deterministic requirement for workflow as the exact same result will be returned
@@ -764,7 +759,9 @@
    */
   public static <R> R sideEffect(Class<R> returnType, Func<R> func) {
     return WorkflowInternal.sideEffect(returnType, func);
-=======
+  }
+
+  /**
    * Get scope for reporting business metrics in workflow logic. This should be used instead of
    * creating new metrics scopes as it is able to dedup metrics during replay.
    *
@@ -794,7 +791,6 @@
    */
   public static Logger getLogger(String name) {
     return WorkflowInternal.getLogger(name);
->>>>>>> 1c03f308
   }
 
   /** Prohibit instantiation. */
