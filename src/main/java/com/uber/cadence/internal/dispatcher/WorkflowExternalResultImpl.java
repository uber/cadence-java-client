/*
 *  Copyright 2012-2016 Amazon.com, Inc. or its affiliates. All Rights Reserved.
 *
 *  Modifications copyright (C) 2017 Uber Technologies, Inc.
 *
 *  Licensed under the Apache License, Version 2.0 (the "License"). You may not
 *  use this file except in compliance with the License. A copy of the License is
 *  located at
 *
 *  http://aws.amazon.com/apache2.0
 *
 *  or in the "license" file accompanying this file. This file is distributed on
 *  an "AS IS" BASIS, WITHOUT WARRANTIES OR CONDITIONS OF ANY KIND, either
 *  express or implied. See the License for the specific language governing
 *  permissions and limitations under the License.
 */
package com.uber.cadence.internal.dispatcher;

import com.uber.cadence.client.WorkflowExternalResult;
import com.uber.cadence.internal.DataConverter;
import com.uber.cadence.SignalWorkflowExecutionRequest;
import com.uber.cadence.WorkflowExecution;
import com.uber.cadence.WorkflowExecutionCompletedEventAttributes;
import com.uber.cadence.WorkflowService;
import com.uber.cadence.internal.common.WorkflowExecutionUtils;
import com.uber.cadence.internal.worker.GenericWorkflowClientExternalImpl;
import org.apache.thrift.TException;

import java.lang.reflect.Type;
import java.util.concurrent.TimeUnit;
import java.util.concurrent.TimeoutException;

final class WorkflowExternalResultImpl<R> implements WorkflowExternalResult<R> {
    private final WorkflowService.Iface service;
    private final String domain;
    private final WorkflowExecution execution;
    private final DataConverter dataConverter;
    private final Class<R> returnType;

    public WorkflowExternalResultImpl(WorkflowService.Iface service,
                                      String domain,
                                      WorkflowExecution execution,
                                      DataConverter dataConverter,
                                      Class<R> returnType) {
        this.service = service;
        this.domain = domain;
        this.execution = execution;
        this.dataConverter = dataConverter;
        this.returnType = returnType;
    }

    @Override
    public WorkflowExecution getExecution() {
        return execution;
    }

    @Override
    public <G> void signal(String name, G input) {
        SignalWorkflowExecutionRequest signalRequest = new SignalWorkflowExecutionRequest();
        signalRequest.setInput(dataConverter.toData(new Object[]{input}));
        signalRequest.setDomain(domain);
        signalRequest.setSignalName(name);
        signalRequest.setWorkflowExecution(execution);
        try {
            service.SignalWorkflowExecution(signalRequest);
        } catch (TException e) {
            throw new RuntimeException(e);
        }
    }

    @Override
    public R getResult() throws InterruptedException {
        try {
            return getResult(0, TimeUnit.MICROSECONDS);
        } catch (TimeoutException e) {
            throw new RuntimeException("Unexpected", e);
        }
    }

    @Override
<<<<<<< HEAD
    public R getResult(long timeout, TimeUnit unit) throws TimeoutException {
=======
    public R getResult(long timeout, TimeUnit unit) throws TimeoutException, InterruptedException {
>>>>>>> 8b4953fb
        WorkflowExecutionCompletedEventAttributes result =
                WorkflowExecutionUtils.getWorkflowExecutionResult(service, domain, execution, timeout, unit);
        byte[] resultValue = result.getResult();
        if (resultValue == null) {
            return null;
        }
        return dataConverter.fromData(resultValue, returnType);
    }
}<|MERGE_RESOLUTION|>--- conflicted
+++ resolved
@@ -16,17 +16,15 @@
  */
 package com.uber.cadence.internal.dispatcher;
 
-import com.uber.cadence.client.WorkflowExternalResult;
-import com.uber.cadence.internal.DataConverter;
 import com.uber.cadence.SignalWorkflowExecutionRequest;
 import com.uber.cadence.WorkflowExecution;
 import com.uber.cadence.WorkflowExecutionCompletedEventAttributes;
 import com.uber.cadence.WorkflowService;
+import com.uber.cadence.client.WorkflowExternalResult;
+import com.uber.cadence.internal.DataConverter;
 import com.uber.cadence.internal.common.WorkflowExecutionUtils;
-import com.uber.cadence.internal.worker.GenericWorkflowClientExternalImpl;
 import org.apache.thrift.TException;
 
-import java.lang.reflect.Type;
 import java.util.concurrent.TimeUnit;
 import java.util.concurrent.TimeoutException;
 
@@ -69,7 +67,7 @@
     }
 
     @Override
-    public R getResult() throws InterruptedException {
+    public R getResult() {
         try {
             return getResult(0, TimeUnit.MICROSECONDS);
         } catch (TimeoutException e) {
@@ -78,11 +76,7 @@
     }
 
     @Override
-<<<<<<< HEAD
     public R getResult(long timeout, TimeUnit unit) throws TimeoutException {
-=======
-    public R getResult(long timeout, TimeUnit unit) throws TimeoutException, InterruptedException {
->>>>>>> 8b4953fb
         WorkflowExecutionCompletedEventAttributes result =
                 WorkflowExecutionUtils.getWorkflowExecutionResult(service, domain, execution, timeout, unit);
         byte[] resultValue = result.getResult();
