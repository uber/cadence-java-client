/*
 *  Copyright 2012-2016 Amazon.com, Inc. or its affiliates. All Rights Reserved.
 *
 *  Modifications copyright (C) 2017 Uber Technologies, Inc.
 *
 *  Licensed under the Apache License, Version 2.0 (the "License"). You may not
 *  use this file except in compliance with the License. A copy of the License is
 *  located at
 *
 *  http://aws.amazon.com/apache2.0
 *
 *  or in the "license" file accompanying this file. This file is distributed on
 *  an "AS IS" BASIS, WITHOUT WARRANTIES OR CONDITIONS OF ANY KIND, either
 *  express or implied. See the License for the specific language governing
 *  permissions and limitations under the License.
 */

package com.uber.cadence.internal.testservice;

import static com.uber.cadence.internal.testservice.StateMachines.Action.CANCEL;
import static com.uber.cadence.internal.testservice.StateMachines.Action.COMPLETE;
import static com.uber.cadence.internal.testservice.StateMachines.Action.CONTINUE_AS_NEW;
import static com.uber.cadence.internal.testservice.StateMachines.Action.FAIL;
import static com.uber.cadence.internal.testservice.StateMachines.Action.INITIATE;
import static com.uber.cadence.internal.testservice.StateMachines.Action.REQUEST_CANCELLATION;
import static com.uber.cadence.internal.testservice.StateMachines.Action.START;
import static com.uber.cadence.internal.testservice.StateMachines.Action.TIME_OUT;
import static com.uber.cadence.internal.testservice.StateMachines.Action.UPDATE;
import static com.uber.cadence.internal.testservice.StateMachines.State.CANCELED;
import static com.uber.cadence.internal.testservice.StateMachines.State.CANCELLATION_REQUESTED;
import static com.uber.cadence.internal.testservice.StateMachines.State.COMPLETED;
import static com.uber.cadence.internal.testservice.StateMachines.State.CONTINUED_AS_NEW;
import static com.uber.cadence.internal.testservice.StateMachines.State.FAILED;
import static com.uber.cadence.internal.testservice.StateMachines.State.INITIATED;
import static com.uber.cadence.internal.testservice.StateMachines.State.NONE;
import static com.uber.cadence.internal.testservice.StateMachines.State.STARTED;
import static com.uber.cadence.internal.testservice.StateMachines.State.TIMED_OUT;

import com.uber.cadence.ActivityTaskCancelRequestedEventAttributes;
import com.uber.cadence.ActivityTaskCanceledEventAttributes;
import com.uber.cadence.ActivityTaskCompletedEventAttributes;
import com.uber.cadence.ActivityTaskFailedEventAttributes;
import com.uber.cadence.ActivityTaskScheduledEventAttributes;
import com.uber.cadence.ActivityTaskStartedEventAttributes;
import com.uber.cadence.ActivityTaskTimedOutEventAttributes;
import com.uber.cadence.BadRequestError;
import com.uber.cadence.CancelTimerDecisionAttributes;
import com.uber.cadence.CancelWorkflowExecutionDecisionAttributes;
import com.uber.cadence.ChildWorkflowExecutionCanceledEventAttributes;
import com.uber.cadence.ChildWorkflowExecutionCompletedEventAttributes;
import com.uber.cadence.ChildWorkflowExecutionFailedCause;
import com.uber.cadence.ChildWorkflowExecutionFailedEventAttributes;
import com.uber.cadence.ChildWorkflowExecutionStartedEventAttributes;
import com.uber.cadence.ChildWorkflowExecutionTimedOutEventAttributes;
import com.uber.cadence.CompleteWorkflowExecutionDecisionAttributes;
import com.uber.cadence.ContinueAsNewWorkflowExecutionDecisionAttributes;
import com.uber.cadence.DecisionTaskCompletedEventAttributes;
import com.uber.cadence.DecisionTaskFailedEventAttributes;
import com.uber.cadence.DecisionTaskScheduledEventAttributes;
import com.uber.cadence.DecisionTaskStartedEventAttributes;
import com.uber.cadence.DecisionTaskTimedOutEventAttributes;
import com.uber.cadence.EntityNotExistsError;
import com.uber.cadence.EventType;
import com.uber.cadence.ExternalWorkflowExecutionSignaledEventAttributes;
import com.uber.cadence.FailWorkflowExecutionDecisionAttributes;
import com.uber.cadence.GetWorkflowExecutionHistoryRequest;
import com.uber.cadence.History;
import com.uber.cadence.HistoryEvent;
import com.uber.cadence.InternalServiceError;
import com.uber.cadence.PollForActivityTaskRequest;
import com.uber.cadence.PollForActivityTaskResponse;
import com.uber.cadence.PollForDecisionTaskRequest;
import com.uber.cadence.PollForDecisionTaskResponse;
import com.uber.cadence.RequestCancelActivityTaskDecisionAttributes;
import com.uber.cadence.RequestCancelWorkflowExecutionRequest;
import com.uber.cadence.RespondActivityTaskCanceledByIDRequest;
import com.uber.cadence.RespondActivityTaskCanceledRequest;
import com.uber.cadence.RespondActivityTaskCompletedByIDRequest;
import com.uber.cadence.RespondActivityTaskCompletedRequest;
import com.uber.cadence.RespondActivityTaskFailedByIDRequest;
import com.uber.cadence.RespondActivityTaskFailedRequest;
import com.uber.cadence.RespondDecisionTaskCompletedRequest;
import com.uber.cadence.RespondDecisionTaskFailedRequest;
import com.uber.cadence.RetryPolicy;
import com.uber.cadence.ScheduleActivityTaskDecisionAttributes;
import com.uber.cadence.SignalExternalWorkflowExecutionDecisionAttributes;
import com.uber.cadence.SignalExternalWorkflowExecutionFailedCause;
import com.uber.cadence.SignalExternalWorkflowExecutionFailedEventAttributes;
import com.uber.cadence.SignalExternalWorkflowExecutionInitiatedEventAttributes;
import com.uber.cadence.StartChildWorkflowExecutionDecisionAttributes;
import com.uber.cadence.StartChildWorkflowExecutionFailedEventAttributes;
import com.uber.cadence.StartChildWorkflowExecutionInitiatedEventAttributes;
import com.uber.cadence.StartTimerDecisionAttributes;
import com.uber.cadence.StartWorkflowExecutionRequest;
import com.uber.cadence.TimeoutType;
import com.uber.cadence.TimerCanceledEventAttributes;
import com.uber.cadence.TimerFiredEventAttributes;
import com.uber.cadence.TimerStartedEventAttributes;
import com.uber.cadence.WorkflowExecution;
import com.uber.cadence.WorkflowExecutionAlreadyStartedError;
import com.uber.cadence.WorkflowExecutionCancelRequestedEventAttributes;
import com.uber.cadence.WorkflowExecutionCanceledEventAttributes;
import com.uber.cadence.WorkflowExecutionCompletedEventAttributes;
import com.uber.cadence.WorkflowExecutionContinuedAsNewEventAttributes;
import com.uber.cadence.WorkflowExecutionFailedEventAttributes;
import com.uber.cadence.WorkflowExecutionStartedEventAttributes;
import com.uber.cadence.WorkflowExecutionTimedOutEventAttributes;
import com.uber.cadence.internal.testservice.TestWorkflowStore.ActivityTask;
import com.uber.cadence.internal.testservice.TestWorkflowStore.DecisionTask;
import com.uber.cadence.internal.testservice.TestWorkflowStore.TaskListId;
import java.util.List;
import java.util.Optional;
import java.util.OptionalLong;
import java.util.concurrent.ForkJoinPool;
import java.util.concurrent.TimeUnit;
import org.slf4j.Logger;
import org.slf4j.LoggerFactory;

class StateMachines {

  private static final Logger log = LoggerFactory.getLogger(StateMachines.class);

  private static final int NO_EVENT_ID = -1;
  private static final String TIMEOUT_ERROR_REASON = "cadenceInternal:Timeout";

  enum State {
    NONE,
    INITIATED,
    STARTED,
    FAILED,
    TIMED_OUT,
    CANCELLATION_REQUESTED,
    CANCELED,
    COMPLETED,
    CONTINUED_AS_NEW,
  }

  enum Action {
    INITIATE,
    START,
    FAIL,
    TIME_OUT,
    REQUEST_CANCELLATION,
    CANCEL,
    UPDATE,
    COMPLETE,
    CONTINUE_AS_NEW
  }

  static final class WorkflowData {
    Optional<RetryState> retryState = Optional.empty();
    int backoffStartIntervalInSeconds;
    String cronSchedule;
    byte[] lastCompletionResult;

    WorkflowData(
        Optional<RetryState> retryState,
        int backoffStartIntervalInSeconds,
        String cronSchedule,
        byte[] lastCompletionResult) {
      this.retryState = retryState;
      this.backoffStartIntervalInSeconds = backoffStartIntervalInSeconds;
      this.cronSchedule = cronSchedule;
      this.lastCompletionResult = lastCompletionResult;
    }
  }

  static final class DecisionTaskData {

    final long previousStartedEventId;

    final TestWorkflowStore store;

    long startedEventId = NO_EVENT_ID;

    PollForDecisionTaskResponse decisionTask;

    long scheduledEventId = NO_EVENT_ID;

    int attempt;

    DecisionTaskData(long previousStartedEventId, TestWorkflowStore store) {
      this.previousStartedEventId = previousStartedEventId;
      this.store = store;
    }
  }

  static final class ActivityTaskData {

    StartWorkflowExecutionRequest startWorkflowExecutionRequest;
    ActivityTaskScheduledEventAttributes scheduledEvent;
    ActivityTask activityTask;

    final TestWorkflowStore store;

    long scheduledEventId = NO_EVENT_ID;
    long startedEventId = NO_EVENT_ID;
    public HistoryEvent startedEvent;
    byte[] heartbeatDetails;
    long lastHeartbeatTime;
    RetryState retryState;
    long nextBackoffIntervalSeconds;

    ActivityTaskData(
        TestWorkflowStore store, StartWorkflowExecutionRequest startWorkflowExecutionRequest) {
      this.store = store;
      this.startWorkflowExecutionRequest = startWorkflowExecutionRequest;
    }
  }

  static final class SignalExternalData {

    long initiatedEventId = NO_EVENT_ID;
    public SignalExternalWorkflowExecutionInitiatedEventAttributes initiatedEvent;
  }

  static final class ChildWorkflowData {

    final TestWorkflowService service;
    StartChildWorkflowExecutionInitiatedEventAttributes initiatedEvent;
    long initiatedEventId;
    long startedEventId;
    WorkflowExecution execution;

    public ChildWorkflowData(TestWorkflowService service) {
      this.service = service;
    }
  }

  static final class TimerData {

    TimerStartedEventAttributes startedEvent;
    public long startedEventId;
  }

  static StateMachine<WorkflowData> newWorkflowStateMachine(WorkflowData data) {
    return new StateMachine<>(data)
        .add(NONE, START, STARTED, StateMachines::startWorkflow)
        .add(STARTED, COMPLETE, COMPLETED, StateMachines::completeWorkflow)
        .add(STARTED, CONTINUE_AS_NEW, CONTINUED_AS_NEW, StateMachines::continueAsNewWorkflow)
        .add(STARTED, FAIL, FAILED, StateMachines::failWorkflow)
        .add(STARTED, TIME_OUT, TIMED_OUT, StateMachines::timeoutWorkflow)
        .add(
            STARTED,
            REQUEST_CANCELLATION,
            CANCELLATION_REQUESTED,
            StateMachines::requestWorkflowCancellation)
        .add(CANCELLATION_REQUESTED, COMPLETE, COMPLETED, StateMachines::completeWorkflow)
        .add(CANCELLATION_REQUESTED, CANCEL, CANCELED, StateMachines::cancelWorkflow)
        .add(CANCELLATION_REQUESTED, FAIL, FAILED, StateMachines::failWorkflow)
        .add(CANCELLATION_REQUESTED, TIME_OUT, TIMED_OUT, StateMachines::timeoutWorkflow);
  }

  static StateMachine<DecisionTaskData> newDecisionStateMachine(
      long previousStartedEventId, TestWorkflowStore store) {
    return new StateMachine<>(new DecisionTaskData(previousStartedEventId, store))
        .add(NONE, INITIATE, INITIATED, StateMachines::scheduleDecisionTask)
        .add(INITIATED, START, STARTED, StateMachines::startDecisionTask)
        .add(STARTED, COMPLETE, COMPLETED, StateMachines::completeDecisionTask)
        .add(STARTED, FAIL, FAILED, StateMachines::failDecisionTask)
        .add(STARTED, TIME_OUT, TIMED_OUT, StateMachines::timeoutDecisionTask)
        .add(TIMED_OUT, INITIATE, INITIATED, StateMachines::scheduleDecisionTask)
        .add(FAILED, INITIATE, INITIATED, StateMachines::scheduleDecisionTask);
  }

  public static StateMachine<ActivityTaskData> newActivityStateMachine(
      TestWorkflowStore store, StartWorkflowExecutionRequest workflowStartedEvent) {
    return new StateMachine<>(new ActivityTaskData(store, workflowStartedEvent))
        .add(NONE, INITIATE, INITIATED, StateMachines::scheduleActivityTask)
        .add(INITIATED, START, STARTED, StateMachines::startActivityTask)
        .add(INITIATED, TIME_OUT, TIMED_OUT, StateMachines::timeoutActivityTask)
        .add(
            INITIATED,
            REQUEST_CANCELLATION,
            CANCELLATION_REQUESTED,
            StateMachines::requestActivityCancellation)
        .add(STARTED, COMPLETE, COMPLETED, StateMachines::completeActivityTask)
        // Transitions to initiated in case of the a retry
        .add(STARTED, FAIL, new State[] {FAILED, INITIATED}, StateMachines::failActivityTask)
        // Transitions to initiated in case of a retry
        .add(
            STARTED,
            TIME_OUT,
            new State[] {TIMED_OUT, INITIATED},
            StateMachines::timeoutActivityTask)
        .add(STARTED, UPDATE, STARTED, StateMachines::heartbeatActivityTask)
        .add(
            STARTED,
            REQUEST_CANCELLATION,
            CANCELLATION_REQUESTED,
            StateMachines::requestActivityCancellation)
        .add(
            CANCELLATION_REQUESTED, CANCEL, CANCELED, StateMachines::reportActivityTaskCancellation)
        .add(CANCELLATION_REQUESTED, COMPLETE, COMPLETED, StateMachines::completeActivityTask)
        .add(
            CANCELLATION_REQUESTED,
            UPDATE,
            CANCELLATION_REQUESTED,
            StateMachines::heartbeatActivityTask)
        .add(CANCELLATION_REQUESTED, TIME_OUT, TIMED_OUT, StateMachines::timeoutActivityTask)
        .add(CANCELLATION_REQUESTED, FAIL, FAILED, StateMachines::failActivityTask);
  }

  public static StateMachine<ChildWorkflowData> newChildWorkflowStateMachine(
      TestWorkflowService service) {
    return new StateMachine<>(new ChildWorkflowData(service))
        .add(NONE, INITIATE, INITIATED, StateMachines::initiateChildWorkflow)
        .add(INITIATED, START, STARTED, StateMachines::childWorkflowStarted)
        .add(INITIATED, FAIL, FAILED, StateMachines::startChildWorkflowFailed)
        .add(INITIATED, TIME_OUT, TIMED_OUT, StateMachines::timeoutChildWorkflow)
        .add(STARTED, COMPLETE, COMPLETED, StateMachines::childWorkflowCompleted)
        .add(STARTED, FAIL, FAILED, StateMachines::childWorkflowFailed)
        .add(STARTED, TIME_OUT, TIMED_OUT, StateMachines::timeoutChildWorkflow)
        .add(STARTED, CANCEL, CANCELED, StateMachines::childWorkflowCanceled);
  }

  public static StateMachine<TimerData> newTimerStateMachine() {
    return new StateMachine<>(new TimerData())
        .add(NONE, START, STARTED, StateMachines::startTimer)
        .add(STARTED, COMPLETE, COMPLETED, StateMachines::fireTimer)
        .add(STARTED, CANCEL, CANCELED, StateMachines::cancelTimer);
  }

  public static StateMachine<SignalExternalData> newSignalExternalStateMachine() {
    return new StateMachine<>(new SignalExternalData())
        .add(NONE, INITIATE, INITIATED, StateMachines::initiateExternalSignal)
        .add(INITIATED, FAIL, FAILED, StateMachines::failExternalSignal)
        .add(INITIATED, COMPLETE, COMPLETED, StateMachines::completeExternalSignal);
  }

  private static void timeoutChildWorkflow(
      RequestContext ctx, ChildWorkflowData data, TimeoutType timeoutType, long notUsed) {
    StartChildWorkflowExecutionInitiatedEventAttributes ie = data.initiatedEvent;
    ChildWorkflowExecutionTimedOutEventAttributes a =
        new ChildWorkflowExecutionTimedOutEventAttributes()
            .setDomain(ie.getDomain())
            .setStartedEventId(data.startedEventId)
            .setWorkflowExecution(data.execution)
            .setWorkflowType(ie.getWorkflowType())
            .setTimeoutType(timeoutType)
            .setInitiatedEventId(data.initiatedEventId);
    HistoryEvent event =
        new HistoryEvent()
            .setEventType(EventType.ChildWorkflowExecutionTimedOut)
            .setChildWorkflowExecutionTimedOutEventAttributes(a);
    ctx.addEvent(event);
  }

  private static void startChildWorkflowFailed(
      RequestContext ctx,
      ChildWorkflowData data,
      StartChildWorkflowExecutionFailedEventAttributes a,
      long notUsed) {
    a.setInitiatedEventId(data.initiatedEventId);
    a.setWorkflowType(data.initiatedEvent.getWorkflowType());
    a.setWorkflowId(data.initiatedEvent.getWorkflowId());
    if (data.initiatedEvent.isSetDomain()) {
      a.setDomain(data.initiatedEvent.getDomain());
    }
    HistoryEvent event =
        new HistoryEvent()
            .setEventType(EventType.StartChildWorkflowExecutionFailed)
            .setStartChildWorkflowExecutionFailedEventAttributes(a);
    ctx.addEvent(event);
  }

  private static void childWorkflowStarted(
      RequestContext ctx,
      ChildWorkflowData data,
      ChildWorkflowExecutionStartedEventAttributes a,
      long notUsed) {
    a.setInitiatedEventId(data.initiatedEventId);
    HistoryEvent event =
        new HistoryEvent()
            .setEventType(EventType.ChildWorkflowExecutionStarted)
            .setChildWorkflowExecutionStartedEventAttributes(a);
    long startedEventId = ctx.addEvent(event);
    ctx.onCommit(
        (historySize) -> {
          data.startedEventId = startedEventId;
          data.execution = a.getWorkflowExecution();
        });
  }

  private static void childWorkflowCompleted(
      RequestContext ctx,
      ChildWorkflowData data,
      ChildWorkflowExecutionCompletedEventAttributes a,
      long notUsed) {
    a.setInitiatedEventId(data.initiatedEventId).setStartedEventId(data.startedEventId);
    HistoryEvent event =
        new HistoryEvent()
            .setEventType(EventType.ChildWorkflowExecutionCompleted)
            .setChildWorkflowExecutionCompletedEventAttributes(a);
    ctx.addEvent(event);
  }

  private static void childWorkflowFailed(
      RequestContext ctx,
      ChildWorkflowData data,
      ChildWorkflowExecutionFailedEventAttributes a,
      long notUsed) {
    a.setInitiatedEventId(data.initiatedEventId);
    a.setStartedEventId(data.startedEventId);
    a.setWorkflowExecution(data.execution);
    a.setWorkflowType(data.initiatedEvent.getWorkflowType());
    if (data.initiatedEvent.domain != null) {
      a.setDomain(data.initiatedEvent.domain);
    }
    HistoryEvent event =
        new HistoryEvent()
            .setEventType(EventType.ChildWorkflowExecutionFailed)
            .setChildWorkflowExecutionFailedEventAttributes(a);
    ctx.addEvent(event);
  }

  private static void childWorkflowCanceled(
      RequestContext ctx,
      ChildWorkflowData data,
      ChildWorkflowExecutionCanceledEventAttributes a,
      long notUsed) {
    a.setInitiatedEventId(data.initiatedEventId);
    a.setStartedEventId(data.startedEventId);
    HistoryEvent event =
        new HistoryEvent()
            .setEventType(EventType.ChildWorkflowExecutionCanceled)
            .setChildWorkflowExecutionCanceledEventAttributes(a);
    ctx.addEvent(event);
  }

  private static void initiateChildWorkflow(
      RequestContext ctx,
      ChildWorkflowData data,
      StartChildWorkflowExecutionDecisionAttributes d,
      long decisionTaskCompletedEventId) {
    StartChildWorkflowExecutionInitiatedEventAttributes a =
        new StartChildWorkflowExecutionInitiatedEventAttributes()
            .setControl(d.getControl())
            .setInput(d.getInput())
            .setDecisionTaskCompletedEventId(decisionTaskCompletedEventId)
            .setDomain(d.getDomain() == null ? ctx.getDomain() : d.getDomain())
            .setExecutionStartToCloseTimeoutSeconds(d.getExecutionStartToCloseTimeoutSeconds())
            .setTaskStartToCloseTimeoutSeconds(d.getTaskStartToCloseTimeoutSeconds())
            .setTaskList(d.getTaskList())
            .setWorkflowId(d.getWorkflowId())
            .setWorkflowIdReusePolicy(d.getWorkflowIdReusePolicy())
            .setWorkflowType(d.getWorkflowType())
            .setRetryPolicy(d.getRetryPolicy())
            .setCronSchedule(d.getCronSchedule())
<<<<<<< HEAD
            .setHeader(d.getHeader());
=======
            .setParentClosePolicy(d.getParentClosePolicy());
>>>>>>> 52aefa0e
    HistoryEvent event =
        new HistoryEvent()
            .setEventType(EventType.StartChildWorkflowExecutionInitiated)
            .setStartChildWorkflowExecutionInitiatedEventAttributes(a);
    long initiatedEventId = ctx.addEvent(event);
    ctx.onCommit(
        (historySize) -> {
          data.initiatedEventId = initiatedEventId;
          data.initiatedEvent = a;
          StartWorkflowExecutionRequest startChild =
              new StartWorkflowExecutionRequest()
                  .setDomain(d.getDomain() == null ? ctx.getDomain() : d.getDomain())
                  .setExecutionStartToCloseTimeoutSeconds(
                      d.getExecutionStartToCloseTimeoutSeconds())
                  .setTaskStartToCloseTimeoutSeconds(d.getTaskStartToCloseTimeoutSeconds())
                  .setTaskList(d.getTaskList())
                  .setWorkflowId(d.getWorkflowId())
                  .setWorkflowIdReusePolicy(d.getWorkflowIdReusePolicy())
                  .setWorkflowType(d.getWorkflowType())
                  .setRetryPolicy(d.getRetryPolicy())
                  .setCronSchedule(d.getCronSchedule())
                  .setHeader(d.getHeader());
          if (d.isSetInput()) {
            startChild.setInput(d.getInput());
          }
          addStartChildTask(ctx, data, initiatedEventId, startChild);
        });
  }

  private static void addStartChildTask(
      RequestContext ctx,
      ChildWorkflowData data,
      long initiatedEventId,
      StartWorkflowExecutionRequest startChild) {
    ForkJoinPool.commonPool()
        .execute(
            () -> {
              try {
                data.service.startWorkflowExecutionImpl(
                    startChild,
                    0,
                    Optional.of(ctx.getWorkflowMutableState()),
                    OptionalLong.of(data.initiatedEventId),
                    Optional.empty());
              } catch (WorkflowExecutionAlreadyStartedError workflowExecutionAlreadyStartedError) {
                StartChildWorkflowExecutionFailedEventAttributes failRequest =
                    new StartChildWorkflowExecutionFailedEventAttributes()
                        .setInitiatedEventId(initiatedEventId)
                        .setCause(ChildWorkflowExecutionFailedCause.WORKFLOW_ALREADY_RUNNING);
                try {
                  ctx.getWorkflowMutableState()
                      .failStartChildWorkflow(data.initiatedEvent.getWorkflowId(), failRequest);
                } catch (Throwable e) {
                  log.error("Unexpected failure inserting failStart for a child workflow", e);
                }
              } catch (Exception e) {
                log.error("Unexpected failure starting a child workflow", e);
              }
            });
  }

  private static void startWorkflow(
      RequestContext ctx, WorkflowData data, StartWorkflowExecutionRequest request, long notUsed)
      throws BadRequestError {
    WorkflowExecutionStartedEventAttributes a = new WorkflowExecutionStartedEventAttributes();
    if (request.isSetIdentity()) {
      a.setIdentity(request.getIdentity());
    }
    if (!request.isSetTaskStartToCloseTimeoutSeconds()) {
      throw new BadRequestError("missing taskStartToCloseTimeoutSeconds");
    }
    a.setTaskStartToCloseTimeoutSeconds(request.getTaskStartToCloseTimeoutSeconds());
    if (!request.isSetWorkflowType()) {
      throw new BadRequestError("missing workflowType");
    }
    a.setWorkflowType(request.getWorkflowType());
    if (!request.isSetTaskList()) {
      throw new BadRequestError("missing taskList");
    }
    a.setTaskList(request.getTaskList());
    if (!request.isSetExecutionStartToCloseTimeoutSeconds()) {
      throw new BadRequestError("missing executionStartToCloseTimeoutSeconds");
    }
    a.setExecutionStartToCloseTimeoutSeconds(request.getExecutionStartToCloseTimeoutSeconds());
    if (request.isSetInput()) {
      a.setInput(request.getInput());
    }
    if (data.retryState.isPresent()) {
      a.setAttempt(data.retryState.get().getAttempt());
    }
    a.setLastCompletionResult(data.lastCompletionResult);
    a.setMemo(request.getMemo());
    a.setSearchAttributes((request.getSearchAttributes()));
    a.setHeader(request.getHeader());
    HistoryEvent event =
        new HistoryEvent()
            .setEventType(EventType.WorkflowExecutionStarted)
            .setWorkflowExecutionStartedEventAttributes(a);
    ctx.addEvent(event);
  }

  private static void completeWorkflow(
      RequestContext ctx,
      WorkflowData data,
      CompleteWorkflowExecutionDecisionAttributes d,
      long decisionTaskCompletedEventId) {
    WorkflowExecutionCompletedEventAttributes a =
        new WorkflowExecutionCompletedEventAttributes()
            .setResult(d.getResult())
            .setDecisionTaskCompletedEventId(decisionTaskCompletedEventId);
    HistoryEvent event =
        new HistoryEvent()
            .setEventType(EventType.WorkflowExecutionCompleted)
            .setWorkflowExecutionCompletedEventAttributes(a);
    ctx.addEvent(event);
  }

  private static void continueAsNewWorkflow(
      RequestContext ctx,
      WorkflowData data,
      ContinueAsNewWorkflowExecutionDecisionAttributes d,
      long decisionTaskCompletedEventId) {
    StartWorkflowExecutionRequest sr = ctx.getWorkflowMutableState().getStartRequest();
    WorkflowExecutionContinuedAsNewEventAttributes a =
        new WorkflowExecutionContinuedAsNewEventAttributes();
    a.setInput(d.getInput());
    if (d.isSetExecutionStartToCloseTimeoutSeconds()) {
      a.setExecutionStartToCloseTimeoutSeconds(d.getExecutionStartToCloseTimeoutSeconds());
    } else {
      a.setExecutionStartToCloseTimeoutSeconds(sr.getExecutionStartToCloseTimeoutSeconds());
    }
    if (d.isSetTaskList()) {
      a.setTaskList(d.getTaskList());
    } else {
      a.setTaskList(sr.getTaskList());
    }
    if (d.isSetWorkflowType()) {
      a.setWorkflowType(d.getWorkflowType());
    } else {
      a.setWorkflowType(sr.getWorkflowType());
    }
    if (d.isSetTaskStartToCloseTimeoutSeconds()) {
      a.setTaskStartToCloseTimeoutSeconds(d.getTaskStartToCloseTimeoutSeconds());
    } else {
      a.setTaskStartToCloseTimeoutSeconds(sr.getTaskStartToCloseTimeoutSeconds());
    }
    a.setDecisionTaskCompletedEventId(decisionTaskCompletedEventId);
    a.setBackoffStartIntervalInSeconds(d.getBackoffStartIntervalInSeconds());
    a.setLastCompletionResult(d.getLastCompletionResult());
    HistoryEvent event =
        new HistoryEvent()
            .setEventType(EventType.WorkflowExecutionContinuedAsNew)
            .setWorkflowExecutionContinuedAsNewEventAttributes(a);
    ctx.addEvent(event);
  }

  private static void failWorkflow(
      RequestContext ctx,
      WorkflowData data,
      FailWorkflowExecutionDecisionAttributes d,
      long decisionTaskCompletedEventId) {
    WorkflowExecutionFailedEventAttributes a =
        new WorkflowExecutionFailedEventAttributes()
            .setReason(d.getReason())
            .setDetails(d.getDetails())
            .setDecisionTaskCompletedEventId(decisionTaskCompletedEventId);
    HistoryEvent event =
        new HistoryEvent()
            .setEventType(EventType.WorkflowExecutionFailed)
            .setWorkflowExecutionFailedEventAttributes(a);
    ctx.addEvent(event);
  }

  private static void timeoutWorkflow(
      RequestContext ctx, WorkflowData data, TimeoutType timeoutType, long notUsed) {
    WorkflowExecutionTimedOutEventAttributes a =
        new WorkflowExecutionTimedOutEventAttributes().setTimeoutType(timeoutType);
    HistoryEvent event =
        new HistoryEvent()
            .setEventType(EventType.WorkflowExecutionTimedOut)
            .setWorkflowExecutionTimedOutEventAttributes(a);
    ctx.addEvent(event);
  }

  private static void cancelWorkflow(
      RequestContext ctx,
      WorkflowData data,
      CancelWorkflowExecutionDecisionAttributes d,
      long decisionTaskCompletedEventId) {
    WorkflowExecutionCanceledEventAttributes a =
        new WorkflowExecutionCanceledEventAttributes()
            .setDetails(d.getDetails())
            .setDecisionTaskCompletedEventId(decisionTaskCompletedEventId);
    HistoryEvent event =
        new HistoryEvent()
            .setEventType(EventType.WorkflowExecutionCanceled)
            .setWorkflowExecutionCanceledEventAttributes(a);
    ctx.addEvent(event);
  }

  private static void requestWorkflowCancellation(
      RequestContext ctx,
      WorkflowData data,
      RequestCancelWorkflowExecutionRequest cancelRequest,
      long notUsed) {
    WorkflowExecutionCancelRequestedEventAttributes a =
        new WorkflowExecutionCancelRequestedEventAttributes()
            .setIdentity(cancelRequest.getIdentity());
    HistoryEvent cancelRequested =
        new HistoryEvent()
            .setEventType(EventType.WorkflowExecutionCancelRequested)
            .setWorkflowExecutionCancelRequestedEventAttributes(a);
    ctx.addEvent(cancelRequested);
  }

  private static void scheduleActivityTask(
      RequestContext ctx,
      ActivityTaskData data,
      ScheduleActivityTaskDecisionAttributes d,
      long decisionTaskCompletedEventId)
      throws BadRequestError {
    int scheduleToCloseTimeoutSeconds = d.getScheduleToCloseTimeoutSeconds();
    int scheduleToStartTimeoutSeconds = d.getScheduleToStartTimeoutSeconds();
    RetryState retryState;
    RetryPolicy retryPolicy = d.getRetryPolicy();
    if (retryPolicy != null) {
      long expirationInterval =
          TimeUnit.SECONDS.toMillis(retryPolicy.getExpirationIntervalInSeconds());
      long expirationTime = data.store.currentTimeMillis() + expirationInterval;
      retryState = new RetryState(retryPolicy, expirationTime);
      // Override activity timeouts to allow retry policy to run up to its expiration.
      int overriddenTimeout;
      if (retryPolicy.getExpirationIntervalInSeconds() > 0) {
        overriddenTimeout = retryPolicy.getExpirationIntervalInSeconds();
      } else {
        overriddenTimeout =
            data.startWorkflowExecutionRequest.getExecutionStartToCloseTimeoutSeconds();
      }
      scheduleToCloseTimeoutSeconds = overriddenTimeout;
      scheduleToStartTimeoutSeconds = overriddenTimeout;
    } else {
      retryState = null;
    }

    ActivityTaskScheduledEventAttributes a =
        new ActivityTaskScheduledEventAttributes()
            .setInput(d.getInput())
            .setActivityId(d.getActivityId())
            .setActivityType(d.getActivityType())
            .setDomain(d.getDomain() == null ? ctx.getDomain() : d.getDomain())
            .setHeartbeatTimeoutSeconds(d.getHeartbeatTimeoutSeconds())
            .setScheduleToCloseTimeoutSeconds(scheduleToCloseTimeoutSeconds)
            .setScheduleToStartTimeoutSeconds(scheduleToStartTimeoutSeconds)
            .setStartToCloseTimeoutSeconds(d.getStartToCloseTimeoutSeconds())
            .setTaskList(d.getTaskList())
            .setRetryPolicy(retryPolicy)
            .setDecisionTaskCompletedEventId(decisionTaskCompletedEventId);
    data.scheduledEvent =
        a; // Cannot set it in onCommit as it is used in the processScheduleActivityTask
    HistoryEvent event =
        new HistoryEvent()
            .setEventType(EventType.ActivityTaskScheduled)
            .setActivityTaskScheduledEventAttributes(a);
    long scheduledEventId = ctx.addEvent(event);

    PollForActivityTaskResponse taskResponse =
        new PollForActivityTaskResponse()
            .setActivityType(d.getActivityType())
            .setWorkflowExecution(ctx.getExecution())
            .setActivityId(d.getActivityId())
            .setInput(d.getInput())
            .setHeartbeatTimeoutSeconds(d.getHeartbeatTimeoutSeconds())
            .setScheduleToCloseTimeoutSeconds(scheduleToCloseTimeoutSeconds)
            .setStartToCloseTimeoutSeconds(d.getStartToCloseTimeoutSeconds())
            .setScheduledTimestamp(ctx.currentTimeInNanoseconds())
            .setAttempt(0);

    TaskListId taskListId = new TaskListId(ctx.getDomain(), d.getTaskList().getName());
    ActivityTask activityTask = new ActivityTask(taskListId, taskResponse);
    ctx.addActivityTask(activityTask);
    ctx.onCommit(
        (historySize) -> {
          data.scheduledEventId = scheduledEventId;
          data.activityTask = activityTask;
          data.retryState = retryState;
        });
  }

  private static void requestActivityCancellation(
      RequestContext ctx,
      ActivityTaskData data,
      RequestCancelActivityTaskDecisionAttributes d,
      long decisionTaskCompletedEventId) {
    ActivityTaskCancelRequestedEventAttributes a =
        new ActivityTaskCancelRequestedEventAttributes()
            .setActivityId(d.getActivityId())
            .setDecisionTaskCompletedEventId(decisionTaskCompletedEventId);
    HistoryEvent event =
        new HistoryEvent()
            .setEventType(EventType.ActivityTaskCancelRequested)
            .setActivityTaskCancelRequestedEventAttributes(a);
    ctx.addEvent(event);
  }

  private static void scheduleDecisionTask(
      RequestContext ctx,
      DecisionTaskData data,
      StartWorkflowExecutionRequest request,
      long notUsed) {
    DecisionTaskScheduledEventAttributes a =
        new DecisionTaskScheduledEventAttributes()
            .setStartToCloseTimeoutSeconds(request.getTaskStartToCloseTimeoutSeconds())
            .setTaskList(request.getTaskList())
            .setAttempt(data.attempt);
    HistoryEvent event =
        new HistoryEvent()
            .setEventType(EventType.DecisionTaskScheduled)
            .setDecisionTaskScheduledEventAttributes(a);
    long scheduledEventId = ctx.addEvent(event);
    PollForDecisionTaskResponse decisionTaskResponse = new PollForDecisionTaskResponse();
    if (data.previousStartedEventId > 0) {
      decisionTaskResponse.setPreviousStartedEventId(data.previousStartedEventId);
    }
    decisionTaskResponse.setWorkflowExecution(ctx.getExecution());
    decisionTaskResponse.setWorkflowType(request.getWorkflowType());
    decisionTaskResponse.setAttempt(data.attempt);
    TaskListId taskListId = new TaskListId(ctx.getDomain(), request.getTaskList().getName());
    DecisionTask decisionTask = new DecisionTask(taskListId, decisionTaskResponse);
    ctx.setDecisionTask(decisionTask);
    ctx.onCommit(
        (historySize) -> {
          data.scheduledEventId = scheduledEventId;
          data.decisionTask = decisionTaskResponse;
        });
  }

  private static void startDecisionTask(
      RequestContext ctx, DecisionTaskData data, PollForDecisionTaskRequest request, long notUsed) {
    DecisionTaskStartedEventAttributes a =
        new DecisionTaskStartedEventAttributes()
            .setIdentity(request.getIdentity())
            .setScheduledEventId(data.scheduledEventId);
    HistoryEvent event =
        new HistoryEvent()
            .setEventType(EventType.DecisionTaskStarted)
            .setDecisionTaskStartedEventAttributes(a);
    long startedEventId = ctx.addEvent(event);
    ctx.onCommit(
        (historySize) -> {
          data.decisionTask.setStartedEventId(startedEventId);
          DecisionTaskToken taskToken = new DecisionTaskToken(ctx.getExecutionId(), historySize);
          data.decisionTask.setTaskToken(taskToken.toBytes());
          GetWorkflowExecutionHistoryRequest getRequest =
              new GetWorkflowExecutionHistoryRequest()
                  .setDomain(request.getDomain())
                  .setExecution(ctx.getExecution());
          List<HistoryEvent> events;
          try {
            events =
                data.store
                    .getWorkflowExecutionHistory(ctx.getExecutionId(), getRequest)
                    .getHistory()
                    .getEvents();

            if (ctx.getWorkflowMutableState().getStickyExecutionAttributes() != null) {
              events = events.subList((int) data.previousStartedEventId, events.size());
            }
            // get it from pervious started event id.
          } catch (EntityNotExistsError entityNotExistsError) {
            throw new InternalServiceError(entityNotExistsError.toString());
          }
          data.decisionTask.setHistory(new History().setEvents(events));
          data.startedEventId = startedEventId;
          data.attempt++;
        });
  }

  private static void startActivityTask(
      RequestContext ctx, ActivityTaskData data, PollForActivityTaskRequest request, long notUsed) {
    ActivityTaskStartedEventAttributes a =
        new ActivityTaskStartedEventAttributes()
            .setIdentity(request.getIdentity())
            .setScheduledEventId(data.scheduledEventId);
    if (data.retryState != null) {
      a.setAttempt(data.retryState.getAttempt());
    }
    // Setting timestamp here as the default logic will set it to the time when it is added to the
    // history. But in the case of retry it happens only after an activity completion.
    long timestamp = TimeUnit.MILLISECONDS.toNanos(data.store.currentTimeMillis());
    HistoryEvent event =
        new HistoryEvent()
            .setEventType(EventType.ActivityTaskStarted)
            .setTimestamp(timestamp)
            .setActivityTaskStartedEventAttributes(a);
    long startedEventId;
    if (data.retryState == null) {
      startedEventId = ctx.addEvent(event);
    } else {
      startedEventId = NO_EVENT_ID;
    }
    ctx.onCommit(
        (historySize) -> {
          data.startedEventId = startedEventId;
          data.startedEvent = event;
          PollForActivityTaskResponse task = data.activityTask.getTask();
          task.setTaskToken(new ActivityId(ctx.getExecutionId(), task.getActivityId()).toBytes());
          task.setStartedTimestamp(timestamp);
        });
  }

  private static void completeDecisionTask(
      RequestContext ctx,
      DecisionTaskData data,
      RespondDecisionTaskCompletedRequest request,
      long notUsed) {
    DecisionTaskCompletedEventAttributes a =
        new DecisionTaskCompletedEventAttributes()
            .setIdentity(request.getIdentity())
            .setScheduledEventId(data.scheduledEventId);
    HistoryEvent event =
        new HistoryEvent()
            .setEventType(EventType.DecisionTaskCompleted)
            .setDecisionTaskCompletedEventAttributes(a);
    ctx.addEvent(event);
    ctx.onCommit((historySize) -> data.attempt = 0);
  }

  private static void failDecisionTask(
      RequestContext ctx,
      DecisionTaskData data,
      RespondDecisionTaskFailedRequest request,
      long notUsed) {
    DecisionTaskFailedEventAttributes a =
        new DecisionTaskFailedEventAttributes()
            .setIdentity(request.getIdentity())
            .setCause(request.getCause())
            .setDetails(request.getDetails())
            .setStartedEventId(data.startedEventId)
            .setScheduledEventId(data.scheduledEventId);
    HistoryEvent event =
        new HistoryEvent()
            .setEventType(EventType.DecisionTaskFailed)
            .setDecisionTaskFailedEventAttributes(a);
    ctx.addEvent(event);
  }

  private static void timeoutDecisionTask(
      RequestContext ctx, DecisionTaskData data, Object ignored, long notUsed) {
    DecisionTaskTimedOutEventAttributes a =
        new DecisionTaskTimedOutEventAttributes()
            .setStartedEventId(data.startedEventId)
            .setTimeoutType(TimeoutType.START_TO_CLOSE)
            .setScheduledEventId(data.scheduledEventId);
    HistoryEvent event =
        new HistoryEvent()
            .setEventType(EventType.DecisionTaskTimedOut)
            .setDecisionTaskTimedOutEventAttributes(a);
    ctx.addEvent(event);
  }

  private static void completeActivityTask(
      RequestContext ctx, ActivityTaskData data, Object request, long notUsed) {
    if (data.retryState != null) {
      ctx.addEvent(data.startedEvent);
    }
    if (request instanceof RespondActivityTaskCompletedRequest) {
      completeActivityTaskByTaskToken(ctx, data, (RespondActivityTaskCompletedRequest) request);
    } else if (request instanceof RespondActivityTaskCompletedByIDRequest) {
      completeActivityTaskById(ctx, data, (RespondActivityTaskCompletedByIDRequest) request);
    } else {
      throw new IllegalArgumentException("Unknown request: " + request);
    }
  }

  private static void completeActivityTaskByTaskToken(
      RequestContext ctx, ActivityTaskData data, RespondActivityTaskCompletedRequest request) {
    ActivityTaskCompletedEventAttributes a =
        new ActivityTaskCompletedEventAttributes()
            .setIdentity(request.getIdentity())
            .setScheduledEventId(data.scheduledEventId)
            .setResult(request.getResult())
            .setIdentity(request.getIdentity())
            .setStartedEventId(data.startedEventId);
    HistoryEvent event =
        new HistoryEvent()
            .setEventType(EventType.ActivityTaskCompleted)
            .setActivityTaskCompletedEventAttributes(a);
    ctx.addEvent(event);
  }

  private static void completeActivityTaskById(
      RequestContext ctx, ActivityTaskData data, RespondActivityTaskCompletedByIDRequest request) {
    ActivityTaskCompletedEventAttributes a =
        new ActivityTaskCompletedEventAttributes()
            .setIdentity(request.getIdentity())
            .setScheduledEventId(data.scheduledEventId)
            .setResult(request.getResult())
            .setIdentity(request.getIdentity())
            .setStartedEventId(data.startedEventId);
    HistoryEvent event =
        new HistoryEvent()
            .setEventType(EventType.ActivityTaskCompleted)
            .setActivityTaskCompletedEventAttributes(a);
    ctx.addEvent(event);
  }

  private static State failActivityTask(
      RequestContext ctx, ActivityTaskData data, Object request, long notUsed) {
    if (request instanceof RespondActivityTaskFailedRequest) {
      return failActivityTaskByTaskToken(ctx, data, (RespondActivityTaskFailedRequest) request);
    } else if (request instanceof RespondActivityTaskFailedByIDRequest) {
      return failActivityTaskById(ctx, data, (RespondActivityTaskFailedByIDRequest) request);
    } else {
      throw new IllegalArgumentException("Unknown request: " + request);
    }
  }

  private static State failActivityTaskByTaskToken(
      RequestContext ctx, ActivityTaskData data, RespondActivityTaskFailedRequest request) {
    if (attemptActivityRetry(ctx, request.getReason(), data)) {
      return INITIATED;
    }
    ActivityTaskFailedEventAttributes a =
        new ActivityTaskFailedEventAttributes()
            .setIdentity(request.getIdentity())
            .setScheduledEventId(data.scheduledEventId)
            .setDetails(request.getDetails())
            .setReason(request.getReason())
            .setIdentity(request.getIdentity())
            .setStartedEventId(data.startedEventId);
    HistoryEvent event =
        new HistoryEvent()
            .setEventType(EventType.ActivityTaskFailed)
            .setActivityTaskFailedEventAttributes(a);
    ctx.addEvent(event);
    return FAILED;
  }

  private static State failActivityTaskById(
      RequestContext ctx, ActivityTaskData data, RespondActivityTaskFailedByIDRequest request) {
    if (attemptActivityRetry(ctx, request.getReason(), data)) {
      return INITIATED;
    }
    ActivityTaskFailedEventAttributes a =
        new ActivityTaskFailedEventAttributes()
            .setIdentity(request.getIdentity())
            .setScheduledEventId(data.scheduledEventId)
            .setDetails(request.getDetails())
            .setReason(request.getReason())
            .setIdentity(request.getIdentity())
            .setStartedEventId(data.startedEventId);
    HistoryEvent event =
        new HistoryEvent()
            .setEventType(EventType.ActivityTaskFailed)
            .setActivityTaskFailedEventAttributes(a);
    ctx.addEvent(event);
    return FAILED;
  }

  private static State timeoutActivityTask(
      RequestContext ctx, ActivityTaskData data, TimeoutType timeoutType, long notUsed) {
    // ScheduleToStart (queue timeout) is not retriable. Instead of the retry, a customer should set
    // a larger ScheduleToStart timeout.
    if (timeoutType != TimeoutType.SCHEDULE_TO_START
        && attemptActivityRetry(ctx, TIMEOUT_ERROR_REASON, data)) {
      return INITIATED;
    }
    ActivityTaskTimedOutEventAttributes a =
        new ActivityTaskTimedOutEventAttributes()
            .setScheduledEventId(data.scheduledEventId)
            .setDetails(data.heartbeatDetails)
            .setTimeoutType(timeoutType)
            .setStartedEventId(data.startedEventId);
    HistoryEvent event =
        new HistoryEvent()
            .setEventType(EventType.ActivityTaskTimedOut)
            .setActivityTaskTimedOutEventAttributes(a);
    ctx.addEvent(event);
    return TIMED_OUT;
  }

  private static boolean attemptActivityRetry(
      RequestContext ctx, String errorReason, ActivityTaskData data) {
    if (data.retryState != null) {
      RetryState nextAttempt = data.retryState.getNextAttempt();
      data.nextBackoffIntervalSeconds =
          data.retryState.getBackoffIntervalInSeconds(errorReason, data.store.currentTimeMillis());
      if (data.nextBackoffIntervalSeconds > 0) {
        data.activityTask.getTask().setHeartbeatDetails(data.heartbeatDetails);
        ctx.onCommit(
            (historySize) -> {
              data.retryState = nextAttempt;
              data.activityTask.getTask().setAttempt(nextAttempt.getAttempt());
            });
        return true;
      } else {
        data.startedEventId = ctx.addEvent(data.startedEvent);
      }
    }
    return false;
  }

  private static void reportActivityTaskCancellation(
      RequestContext ctx, ActivityTaskData data, Object request, long notUsed) {
    byte[] details = null;
    if (request instanceof RespondActivityTaskCanceledRequest) {
      details = ((RespondActivityTaskCanceledRequest) request).getDetails();
    } else if (request instanceof RespondActivityTaskCanceledByIDRequest) {
      details = ((RespondActivityTaskCanceledByIDRequest) request).getDetails();
    }
    ActivityTaskCanceledEventAttributes a =
        new ActivityTaskCanceledEventAttributes()
            .setScheduledEventId(data.scheduledEventId)
            .setStartedEventId(data.startedEventId);
    if (details != null) {
      a.setDetails(details);
    }
    HistoryEvent event =
        new HistoryEvent()
            .setEventType(EventType.ActivityTaskCanceled)
            .setActivityTaskCanceledEventAttributes(a);
    ctx.addEvent(event);
  }

  private static void heartbeatActivityTask(
      RequestContext nullCtx, ActivityTaskData data, byte[] details, long notUsed) {
    data.heartbeatDetails = details;
  }

  private static void startTimer(
      RequestContext ctx,
      TimerData data,
      StartTimerDecisionAttributes d,
      long decisionTaskCompletedEventId) {
    TimerStartedEventAttributes a =
        new TimerStartedEventAttributes()
            .setDecisionTaskCompletedEventId(decisionTaskCompletedEventId)
            .setStartToFireTimeoutSeconds(d.getStartToFireTimeoutSeconds())
            .setTimerId(d.getTimerId());
    HistoryEvent event =
        new HistoryEvent().setEventType(EventType.TimerStarted).setTimerStartedEventAttributes(a);
    long startedEventId = ctx.addEvent(event);
    ctx.onCommit(
        (historySize) -> {
          data.startedEvent = a;
          data.startedEventId = startedEventId;
        });
  }

  private static void fireTimer(RequestContext ctx, TimerData data, Object ignored, long notUsed) {
    TimerFiredEventAttributes a =
        new TimerFiredEventAttributes()
            .setTimerId(data.startedEvent.getTimerId())
            .setStartedEventId(data.startedEventId);
    HistoryEvent event =
        new HistoryEvent().setEventType(EventType.TimerFired).setTimerFiredEventAttributes(a);
    ctx.addEvent(event);
  }

  private static void cancelTimer(
      RequestContext ctx,
      TimerData data,
      CancelTimerDecisionAttributes d,
      long decisionTaskCompletedEventId) {
    TimerCanceledEventAttributes a =
        new TimerCanceledEventAttributes()
            .setDecisionTaskCompletedEventId(decisionTaskCompletedEventId)
            .setTimerId(d.getTimerId())
            .setStartedEventId(data.startedEventId);
    HistoryEvent event =
        new HistoryEvent().setEventType(EventType.TimerCanceled).setTimerCanceledEventAttributes(a);
    ctx.addEvent(event);
  }

  private static void initiateExternalSignal(
      RequestContext ctx,
      SignalExternalData data,
      SignalExternalWorkflowExecutionDecisionAttributes d,
      long decisionTaskCompletedEventId) {
    SignalExternalWorkflowExecutionInitiatedEventAttributes a =
        new SignalExternalWorkflowExecutionInitiatedEventAttributes();
    a.setDecisionTaskCompletedEventId(decisionTaskCompletedEventId);
    if (d.isSetControl()) {
      a.setControl(d.getControl());
    }
    if (d.isSetInput()) {
      a.setInput(d.getInput());
    }
    if (d.isSetDomain()) {
      a.setDomain(d.getDomain());
    }
    if (d.isSetChildWorkflowOnly()) {
      a.setChildWorkflowOnly(d.isChildWorkflowOnly());
    }
    a.setSignalName(d.getSignalName());
    a.setWorkflowExecution(d.getExecution());
    HistoryEvent event =
        new HistoryEvent()
            .setEventType(EventType.SignalExternalWorkflowExecutionInitiated)
            .setSignalExternalWorkflowExecutionInitiatedEventAttributes(a);
    long initiatedEventId = ctx.addEvent(event);
    ctx.onCommit(
        (historySize) -> {
          data.initiatedEventId = initiatedEventId;
          data.initiatedEvent = a;
        });
  }

  private static void failExternalSignal(
      RequestContext ctx,
      SignalExternalData data,
      SignalExternalWorkflowExecutionFailedCause cause,
      long notUsed) {
    SignalExternalWorkflowExecutionInitiatedEventAttributes initiatedEvent = data.initiatedEvent;
    SignalExternalWorkflowExecutionFailedEventAttributes a =
        new SignalExternalWorkflowExecutionFailedEventAttributes()
            .setInitiatedEventId(data.initiatedEventId)
            .setWorkflowExecution(initiatedEvent.getWorkflowExecution())
            .setControl(initiatedEvent.getControl())
            .setCause(cause)
            .setDomain(initiatedEvent.getDomain());
    HistoryEvent event =
        new HistoryEvent()
            .setEventType(EventType.SignalExternalWorkflowExecutionFailed)
            .setSignalExternalWorkflowExecutionFailedEventAttributes(a);
    ctx.addEvent(event);
  }

  private static void completeExternalSignal(
      RequestContext ctx, SignalExternalData data, String runId, long notUsed) {
    SignalExternalWorkflowExecutionInitiatedEventAttributes initiatedEvent = data.initiatedEvent;
    WorkflowExecution signaledExecution =
        initiatedEvent.getWorkflowExecution().deepCopy().setRunId(runId);
    ExternalWorkflowExecutionSignaledEventAttributes a =
        new ExternalWorkflowExecutionSignaledEventAttributes()
            .setInitiatedEventId(data.initiatedEventId)
            .setWorkflowExecution(signaledExecution)
            .setControl(initiatedEvent.getControl())
            .setDomain(initiatedEvent.getDomain());
    HistoryEvent event =
        new HistoryEvent()
            .setEventType(EventType.ExternalWorkflowExecutionSignaled)
            .setExternalWorkflowExecutionSignaledEventAttributes(a);
    ctx.addEvent(event);
  }
}<|MERGE_RESOLUTION|>--- conflicted
+++ resolved
@@ -447,11 +447,8 @@
             .setWorkflowType(d.getWorkflowType())
             .setRetryPolicy(d.getRetryPolicy())
             .setCronSchedule(d.getCronSchedule())
-<<<<<<< HEAD
-            .setHeader(d.getHeader());
-=======
+            .setHeader(d.getHeader())
             .setParentClosePolicy(d.getParentClosePolicy());
->>>>>>> 52aefa0e
     HistoryEvent event =
         new HistoryEvent()
             .setEventType(EventType.StartChildWorkflowExecutionInitiated)
