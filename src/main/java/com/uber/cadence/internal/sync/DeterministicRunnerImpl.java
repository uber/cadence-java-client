--- conflicted
+++ resolved
@@ -520,11 +520,11 @@
     }
 
     @Override
-<<<<<<< HEAD
     public byte[] sideEffect(Func<byte[]> func) {
       throw new UnsupportedOperationException("not implemented");
     }
-=======
+
+    @Override
     public Scope getMetricsScope() {
       throw new UnsupportedOperationException("not implemented");
     }
@@ -533,6 +533,5 @@
     public boolean getEnableLoggingInReplay() {
       return false;
     }
->>>>>>> 1c03f308
   }
 }