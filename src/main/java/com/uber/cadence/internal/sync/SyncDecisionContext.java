/*
 *  Copyright 2012-2016 Amazon.com, Inc. or its affiliates. All Rights Reserved.
 *
 *  Modifications copyright (C) 2017 Uber Technologies, Inc.
 *
 *  Licensed under the Apache License, Version 2.0 (the "License"). You may not
 *  use this file except in compliance with the License. A copy of the License is
 *  located at
 *
 *  http://aws.amazon.com/apache2.0
 *
 *  or in the "license" file accompanying this file. This file is distributed on
 *  an "AS IS" BASIS, WITHOUT WARRANTIES OR CONDITIONS OF ANY KIND, either
 *  express or implied. See the License for the specific language governing
 *  permissions and limitations under the License.
 */

package com.uber.cadence.internal.sync;

import static com.uber.cadence.internal.common.OptionsUtils.roundUpToSeconds;

import com.uber.cadence.ActivityType;
import com.uber.cadence.SearchAttributes;
import com.uber.cadence.WorkflowExecution;
import com.uber.cadence.WorkflowType;
import com.uber.cadence.activity.ActivityOptions;
import com.uber.cadence.activity.LocalActivityOptions;
import com.uber.cadence.common.RetryOptions;
import com.uber.cadence.context.ContextPropagator;
import com.uber.cadence.converter.DataConverter;
import com.uber.cadence.internal.common.InternalUtils;
import com.uber.cadence.internal.common.RetryParameters;
import com.uber.cadence.internal.replay.ActivityTaskFailedException;
import com.uber.cadence.internal.replay.ActivityTaskTimeoutException;
import com.uber.cadence.internal.replay.ChildWorkflowTaskFailedException;
import com.uber.cadence.internal.replay.ContinueAsNewWorkflowExecutionParameters;
import com.uber.cadence.internal.replay.DecisionContext;
import com.uber.cadence.internal.replay.ExecuteActivityParameters;
import com.uber.cadence.internal.replay.ExecuteLocalActivityParameters;
import com.uber.cadence.internal.replay.SignalExternalWorkflowParameters;
import com.uber.cadence.internal.replay.StartChildWorkflowExecutionParameters;
import com.uber.cadence.workflow.ActivityException;
import com.uber.cadence.workflow.ActivityFailureException;
import com.uber.cadence.workflow.ActivityTimeoutException;
import com.uber.cadence.workflow.CancellationScope;
import com.uber.cadence.workflow.ChildWorkflowException;
import com.uber.cadence.workflow.ChildWorkflowFailureException;
import com.uber.cadence.workflow.ChildWorkflowOptions;
import com.uber.cadence.workflow.ChildWorkflowTimedOutException;
import com.uber.cadence.workflow.CompletablePromise;
import com.uber.cadence.workflow.ContinueAsNewOptions;
import com.uber.cadence.workflow.Functions;
import com.uber.cadence.workflow.Functions.Func;
import com.uber.cadence.workflow.Promise;
import com.uber.cadence.workflow.SignalExternalWorkflowException;
import com.uber.cadence.workflow.Workflow;
import com.uber.cadence.workflow.WorkflowInterceptor;
import com.uber.m3.tally.Scope;
import java.lang.reflect.Type;
import java.time.Duration;
import java.util.HashMap;
import java.util.List;
import java.util.Map;
import java.util.Objects;
import java.util.Optional;
import java.util.Random;
import java.util.UUID;
import java.util.concurrent.CancellationException;
import java.util.concurrent.TimeUnit;
import java.util.concurrent.atomic.AtomicReference;
import java.util.function.BiPredicate;
import java.util.function.Consumer;
import java.util.function.Function;
import java.util.function.Supplier;
import org.slf4j.Logger;
import org.slf4j.LoggerFactory;

final class SyncDecisionContext implements WorkflowInterceptor {

  private static final Logger log = LoggerFactory.getLogger(SyncDecisionContext.class);

  private final DecisionContext context;
  private DeterministicRunner runner;
  private final DataConverter converter;
  private final WorkflowInterceptor headInterceptor;
  private final WorkflowTimers timers = new WorkflowTimers();
  private final Map<String, Functions.Func1<byte[], byte[]>> queryCallbacks = new HashMap<>();
  private final byte[] lastCompletionResult;

  public SyncDecisionContext(
      DecisionContext context,
      DataConverter converter,
      Function<WorkflowInterceptor, WorkflowInterceptor> interceptorFactory,
      byte[] lastCompletionResult) {
    this.context = context;
    this.converter = converter;
    WorkflowInterceptor interceptor = interceptorFactory.apply(this);
    if (interceptor == null) {
      log.warn("WorkflowInterceptor factory returned null interceptor");
      interceptor = this;
    }
    this.headInterceptor = interceptor;
    this.lastCompletionResult = lastCompletionResult;
  }

  /**
   * Using setter, as runner is initialized with this context, so it is not ready during
   * construction of this.
   */
  public void setRunner(DeterministicRunner runner) {
    this.runner = runner;
  }

  public DeterministicRunner getRunner() {
    return runner;
  }

  public WorkflowInterceptor getWorkflowInterceptor() {
    return headInterceptor;
  }

  @Override
  public <T> Promise<T> executeActivity(
      String activityName,
      Class<T> resultClass,
      Type resultType,
      Object[] args,
      ActivityOptions options) {
    RetryOptions retryOptions = options.getRetryOptions();
    // Replays a legacy history that used the client side retry correctly
    if (retryOptions != null && !context.isServerSideActivityRetry()) {
      return WorkflowRetryerInternal.retryAsync(
          retryOptions,
          () -> executeActivityOnce(activityName, options, args, resultClass, resultType));
    }
    return executeActivityOnce(activityName, options, args, resultClass, resultType);
  }

  private <T> Promise<T> executeActivityOnce(
      String name, ActivityOptions options, Object[] args, Class<T> returnClass, Type returnType) {
    byte[] input = converter.toData(args);
    Promise<byte[]> binaryResult = executeActivityOnce(name, options, input);
    if (returnClass == Void.TYPE) {
      return binaryResult.thenApply((r) -> null);
    }
    return binaryResult.thenApply((r) -> converter.fromData(r, returnClass, returnType));
  }

  private Promise<byte[]> executeActivityOnce(String name, ActivityOptions options, byte[] input) {
    ActivityCallback callback = new ActivityCallback();
    ExecuteActivityParameters params = constructExecuteActivityParameters(name, options, input);
    Consumer<Exception> cancellationCallback =
        context.scheduleActivityTask(params, callback::invoke);
    CancellationScope.current()
        .getCancellationRequest()
        .thenApply(
            (reason) -> {
              cancellationCallback.accept(new CancellationException(reason));
              return null;
            });
    return callback.result;
  }

  private class ActivityCallback {
    private CompletablePromise<byte[]> result = Workflow.newPromise();

    public void invoke(byte[] output, Exception failure) {
      if (failure != null) {
        runner.executeInWorkflowThread(
            "activity failure callback",
            () -> result.completeExceptionally(mapActivityException(failure)));
      } else {
        runner.executeInWorkflowThread(
            "activity completion callback", () -> result.complete(output));
      }
    }
  }

  private RuntimeException mapActivityException(Exception failure) {
    if (failure == null) {
      return null;
    }
    if (failure instanceof CancellationException) {
      return (CancellationException) failure;
    }
    if (failure instanceof ActivityTaskFailedException) {
      ActivityTaskFailedException taskFailed = (ActivityTaskFailedException) failure;
      String causeClassName = taskFailed.getReason();
      Class<? extends Exception> causeClass;
      Exception cause;
      try {
        @SuppressWarnings("unchecked") // cc is just to have a place to put this annotation
        Class<? extends Exception> cc = (Class<? extends Exception>) Class.forName(causeClassName);
        causeClass = cc;
        cause = getDataConverter().fromData(taskFailed.getDetails(), causeClass, causeClass);
      } catch (Exception e) {
        cause = e;
      }
      if (cause instanceof SimulatedTimeoutExceptionInternal) {
        // This exception is thrown only in unit tests to mock the activity timeouts
        SimulatedTimeoutExceptionInternal testTimeout = (SimulatedTimeoutExceptionInternal) cause;
        return new ActivityTimeoutException(
            taskFailed.getEventId(),
            taskFailed.getActivityType(),
            taskFailed.getActivityId(),
            testTimeout.getTimeoutType(),
            testTimeout.getDetails(),
            getDataConverter());
      }
      return new ActivityFailureException(
          taskFailed.getEventId(), taskFailed.getActivityType(), taskFailed.getActivityId(), cause);
    }
    if (failure instanceof ActivityTaskTimeoutException) {
      ActivityTaskTimeoutException timedOut = (ActivityTaskTimeoutException) failure;
      return new ActivityTimeoutException(
          timedOut.getEventId(),
          timedOut.getActivityType(),
          timedOut.getActivityId(),
          timedOut.getTimeoutType(),
          timedOut.getDetails(),
          getDataConverter());
    }
    if (failure instanceof ActivityException) {
      return (ActivityException) failure;
    }
    throw new IllegalArgumentException(
        "Unexpected exception type: " + failure.getClass().getName(), failure);
  }

  @Override
  public <R> Promise<R> executeLocalActivity(
      String activityName,
      Class<R> resultClass,
      Type resultType,
      Object[] args,
      LocalActivityOptions options) {
    if (options.getRetryOptions() != null) {
      options.getRetryOptions().validate();
    }

    long startTime = WorkflowInternal.currentTimeMillis();
    return WorkflowRetryerInternal.retryAsync(
        (attempt, currentStart) ->
            executeLocalActivityOnce(
                activityName,
                options,
                args,
                resultClass,
                resultType,
                currentStart - startTime,
                attempt),
        1,
        startTime);
  }

  private <T> Promise<T> executeLocalActivityOnce(
      String name,
      LocalActivityOptions options,
      Object[] args,
      Class<T> returnClass,
      Type returnType,
      long elapsed,
      int attempt) {
    byte[] input = converter.toData(args);
    Promise<byte[]> binaryResult = executeLocalActivityOnce(name, options, input, elapsed, attempt);
    if (returnClass == Void.TYPE) {
      return binaryResult.thenApply((r) -> null);
    }
    return binaryResult.thenApply((r) -> converter.fromData(r, returnClass, returnType));
  }

  private Promise<byte[]> executeLocalActivityOnce(
      String name, LocalActivityOptions options, byte[] input, long elapsed, int attempt) {
    ActivityCallback callback = new ActivityCallback();
    ExecuteLocalActivityParameters params =
        constructExecuteLocalActivityParameters(name, options, input, elapsed, attempt);
    Consumer<Exception> cancellationCallback =
        context.scheduleLocalActivityTask(params, callback::invoke);
    CancellationScope.current()
        .getCancellationRequest()
        .thenApply(
            (reason) -> {
              cancellationCallback.accept(new CancellationException(reason));
              return null;
            });
    return callback.result;
  }

  private ExecuteActivityParameters constructExecuteActivityParameters(
      String name, ActivityOptions options, byte[] input) {
    ExecuteActivityParameters parameters = new ExecuteActivityParameters();
    // TODO: Real task list
    String taskList = options.getTaskList();
    if (taskList == null) {
      taskList = context.getTaskList();
    }
    parameters
        .withActivityType(new ActivityType().setName(name))
        .withInput(input)
        .withTaskList(taskList)
        .withScheduleToStartTimeoutSeconds(options.getScheduleToStartTimeout().getSeconds())
        .withStartToCloseTimeoutSeconds(options.getStartToCloseTimeout().getSeconds())
        .withScheduleToCloseTimeoutSeconds(options.getScheduleToCloseTimeout().getSeconds())
        .setHeartbeatTimeoutSeconds(options.getHeartbeatTimeout().getSeconds());
    RetryOptions retryOptions = options.getRetryOptions();
    if (retryOptions != null) {
      parameters.setRetryParameters(new RetryParameters(retryOptions));
    }

    // Set the context value
    parameters.setContext(extractContextsAndConvertToBytes(options.getContextPropagators()));

    return parameters;
  }

  private ExecuteLocalActivityParameters constructExecuteLocalActivityParameters(
      String name, LocalActivityOptions options, byte[] input, long elapsed, int attempt) {
    ExecuteLocalActivityParameters parameters = new ExecuteLocalActivityParameters();
    parameters
        .withActivityType(new ActivityType().setName(name))
        .withInput(input)
        .withScheduleToCloseTimeoutSeconds(options.getScheduleToCloseTimeout().getSeconds());
    RetryOptions retryOptions = options.getRetryOptions();
    if (retryOptions != null) {
      parameters.setRetryOptions(retryOptions);
    }
    parameters.setAttempt(attempt);
    parameters.setElapsedTime(elapsed);
    return parameters;
  }

  @Override
  public <R> WorkflowResult<R> executeChildWorkflow(
      String workflowType,
      Class<R> returnClass,
      Type returnType,
      Object[] args,
      ChildWorkflowOptions options) {
    byte[] input = converter.toData(args);
    CompletablePromise<WorkflowExecution> execution = Workflow.newPromise();
    Promise<byte[]> output = executeChildWorkflow(workflowType, options, input, execution);
    Promise<R> result = output.thenApply((b) -> converter.fromData(b, returnClass, returnType));
    return new WorkflowResult<>(result, execution);
  }

  private Promise<byte[]> executeChildWorkflow(
      String name,
      ChildWorkflowOptions options,
      byte[] input,
      CompletablePromise<WorkflowExecution> executionResult) {
    RetryOptions retryOptions = options.getRetryOptions();
    // This condition is for backwards compatibility with the code that
    // used client side retry before the server side retry existed.
    if (retryOptions != null && !context.isServerSideChildWorkflowRetry()) {
      ChildWorkflowOptions o1 =
          new ChildWorkflowOptions.Builder()
              .setTaskList(options.getTaskList())
              .setExecutionStartToCloseTimeout(options.getExecutionStartToCloseTimeout())
              .setTaskStartToCloseTimeout(options.getTaskStartToCloseTimeout())
              .setWorkflowId(options.getWorkflowId())
              .setWorkflowIdReusePolicy(options.getWorkflowIdReusePolicy())
              .setParentClosePolicy(options.getParentClosePolicy())
              .build();
      return WorkflowRetryerInternal.retryAsync(
          retryOptions, () -> executeChildWorkflowOnce(name, o1, input, executionResult));
    }
    return executeChildWorkflowOnce(name, options, input, executionResult);
  }

  /** @param executionResult promise that is set bu this method when child workflow is started. */
  private Promise<byte[]> executeChildWorkflowOnce(
      String name,
      ChildWorkflowOptions options,
      byte[] input,
      CompletablePromise<WorkflowExecution> executionResult) {
    RetryParameters retryParameters = null;
    RetryOptions retryOptions = options.getRetryOptions();
    if (retryOptions != null) {
      retryParameters = new RetryParameters(retryOptions);
    }
    StartChildWorkflowExecutionParameters parameters =
        new StartChildWorkflowExecutionParameters.Builder()
            .setWorkflowType(new WorkflowType().setName(name))
            .setWorkflowId(options.getWorkflowId())
            .setInput(input)
            .setExecutionStartToCloseTimeoutSeconds(
                options.getExecutionStartToCloseTimeout().getSeconds())
            .setDomain(options.getDomain())
            .setTaskList(options.getTaskList())
            .setTaskStartToCloseTimeoutSeconds(options.getTaskStartToCloseTimeout().getSeconds())
            .setWorkflowIdReusePolicy(options.getWorkflowIdReusePolicy())
            .setRetryParameters(retryParameters)
            .setCronSchedule(options.getCronSchedule())
<<<<<<< HEAD
            .setContext(extractContextsAndConvertToBytes(options.getContextPropagators()))
=======
            .setParentClosePolicy(options.getParentClosePolicy())
>>>>>>> 52aefa0e
            .build();
    CompletablePromise<byte[]> result = Workflow.newPromise();
    Consumer<Exception> cancellationCallback =
        context.startChildWorkflow(
            parameters,
            (we) ->
                runner.executeInWorkflowThread(
                    "child workflow completion callback", () -> executionResult.complete(we)),
            (output, failure) -> {
              if (failure != null) {
                runner.executeInWorkflowThread(
                    "child workflow failure callback",
                    () -> result.completeExceptionally(mapChildWorkflowException(failure)));
              } else {
                runner.executeInWorkflowThread(
                    "child workflow completion callback", () -> result.complete(output));
              }
            });
    CancellationScope.current()
        .getCancellationRequest()
        .thenApply(
            (reason) -> {
              cancellationCallback.accept(new CancellationException(reason));
              return null;
            });
    return result;
  }

  private Map<String, byte[]> extractContextsAndConvertToBytes(
      List<ContextPropagator> contextPropagators) {
    if (contextPropagators == null) {
      return null;
    }
    Map<String, byte[]> result = new HashMap<>();
    for (ContextPropagator propagator : contextPropagators) {
      result.putAll(propagator.serializeContext(propagator.getCurrentContext()));
    }
    return result;
  }

  private RuntimeException mapChildWorkflowException(Exception failure) {
    if (failure == null) {
      return null;
    }
    if (failure instanceof CancellationException) {
      return (CancellationException) failure;
    }
    if (failure instanceof ChildWorkflowException) {
      return (ChildWorkflowException) failure;
    }
    if (!(failure instanceof ChildWorkflowTaskFailedException)) {
      return new IllegalArgumentException("Unexpected exception type: ", failure);
    }
    ChildWorkflowTaskFailedException taskFailed = (ChildWorkflowTaskFailedException) failure;
    String causeClassName = taskFailed.getReason();
    Exception cause;
    try {
      @SuppressWarnings("unchecked")
      Class<? extends Exception> causeClass =
          (Class<? extends Exception>) Class.forName(causeClassName);
      cause = getDataConverter().fromData(taskFailed.getDetails(), causeClass, causeClass);
    } catch (Exception e) {
      cause = e;
    }
    if (cause instanceof SimulatedTimeoutExceptionInternal) {
      // This exception is thrown only in unit tests to mock the child workflow timeouts
      return new ChildWorkflowTimedOutException(
          taskFailed.getEventId(), taskFailed.getWorkflowExecution(), taskFailed.getWorkflowType());
    }
    return new ChildWorkflowFailureException(
        taskFailed.getEventId(),
        taskFailed.getWorkflowExecution(),
        taskFailed.getWorkflowType(),
        cause);
  }

  @Override
  public Promise<Void> newTimer(Duration delay) {
    Objects.requireNonNull(delay);
    long delaySeconds = roundUpToSeconds(delay).getSeconds();
    if (delaySeconds < 0) {
      throw new IllegalArgumentException("negative delay");
    }
    if (delaySeconds == 0) {
      return Workflow.newPromise(null);
    }
    CompletablePromise<Void> timer = Workflow.newPromise();
    long fireTime = context.currentTimeMillis() + TimeUnit.SECONDS.toMillis(delaySeconds);
    timers.addTimer(fireTime, timer);
    CancellationScope.current()
        .getCancellationRequest()
        .thenApply(
            (reason) -> {
              timers.removeTimer(fireTime, timer);
              timer.completeExceptionally(new CancellationException(reason));
              return null;
            });
    return timer;
  }

  @Override
  public <R> R sideEffect(Class<R> resultClass, Type resultType, Func<R> func) {
    DataConverter dataConverter = getDataConverter();
    byte[] result =
        context.sideEffect(
            () -> {
              R r = func.apply();
              return dataConverter.toData(r);
            });
    return dataConverter.fromData(result, resultClass, resultType);
  }

  @Override
  public <R> R mutableSideEffect(
      String id, Class<R> resultClass, Type resultType, BiPredicate<R, R> updated, Func<R> func) {
    AtomicReference<R> unserializedResult = new AtomicReference<>();
    // As lambda below never returns Optional.empty() if there is a stored value
    // it is safe to call get on mutableSideEffect result.
    Optional<byte[]> optionalBytes =
        context.mutableSideEffect(
            id,
            converter,
            (storedBinary) -> {
              Optional<R> stored =
                  storedBinary.map((b) -> converter.fromData(b, resultClass, resultType));
              R funcResult =
                  Objects.requireNonNull(
                      func.apply(), "mutableSideEffect function " + "returned null");
              if (!stored.isPresent() || updated.test(stored.get(), funcResult)) {
                unserializedResult.set(funcResult);
                return Optional.of(converter.toData(funcResult));
              }
              return Optional.empty(); // returned only when value doesn't need to be updated
            });
    if (!optionalBytes.isPresent()) {
      throw new IllegalArgumentException(
          "No value found for mutableSideEffectId="
              + id
              + ", during replay it usually indicates a different workflow runId than the original one");
    }
    byte[] binaryResult = optionalBytes.get();
    // An optimization that avoids unnecessary deserialization of the result.
    R unserialized = unserializedResult.get();
    if (unserialized != null) {
      return unserialized;
    }
    return converter.fromData(binaryResult, resultClass, resultType);
  }

  @Override
  public int getVersion(String changeID, int minSupported, int maxSupported) {
    return context.getVersion(changeID, converter, minSupported, maxSupported);
  }

  void fireTimers() {
    timers.fireTimers(context.currentTimeMillis());
  }

  boolean hasTimersToFire() {
    return timers.hasTimersToFire(context.currentTimeMillis());
  }

  long getNextFireTime() {
    return timers.getNextFireTime();
  }

  public byte[] query(String type, byte[] args) {
    Functions.Func1<byte[], byte[]> callback = queryCallbacks.get(type);
    if (callback == null) {
      throw new IllegalArgumentException(
          "Unknown query type: " + type + ", knownTypes=" + queryCallbacks.keySet());
    }
    return callback.apply(args);
  }

  @Override
  public void registerQuery(
      String queryType, Type[] argTypes, Functions.Func1<Object[], Object> callback) {
    //    if (queryCallbacks.containsKey(queryType)) {
    //      throw new IllegalStateException("Query \"" + queryType + "\" is already registered");
    //    }
    queryCallbacks.put(
        queryType,
        (input) -> {
          Object[] args = converter.fromDataArray(input, argTypes);
          Object result = callback.apply(args);
          return converter.toData(result);
        });
  }

  @Override
  public UUID randomUUID() {
    return context.randomUUID();
  }

  @Override
  public Random newRandom() {
    return context.newRandom();
  }

  public DataConverter getDataConverter() {
    return converter;
  }

  boolean isReplaying() {
    return context.isReplaying();
  }

  public DecisionContext getContext() {
    return context;
  }

  @Override
  public Promise<Void> signalExternalWorkflow(
      WorkflowExecution execution, String signalName, Object[] args) {
    SignalExternalWorkflowParameters parameters = new SignalExternalWorkflowParameters();
    parameters.setSignalName(signalName);
    parameters.setWorkflowId(execution.getWorkflowId());
    parameters.setRunId(execution.getRunId());
    byte[] input = getDataConverter().toData(args);
    parameters.setInput(input);
    CompletablePromise<Void> result = Workflow.newPromise();

    Consumer<Exception> cancellationCallback =
        context.signalWorkflowExecution(
            parameters,
            (output, failure) -> {
              if (failure != null) {
                runner.executeInWorkflowThread(
                    "child workflow failure callback",
                    () -> result.completeExceptionally(mapSignalWorkflowException(failure)));
              } else {
                runner.executeInWorkflowThread(
                    "child workflow completion callback", () -> result.complete(output));
              }
            });
    CancellationScope.current()
        .getCancellationRequest()
        .thenApply(
            (reason) -> {
              cancellationCallback.accept(new CancellationException(reason));
              return null;
            });
    return result;
  }

  @Override
  public void sleep(Duration duration) {
    WorkflowThread.await(
        duration.toMillis(),
        "sleep",
        () -> {
          CancellationScope.throwCancelled();
          return false;
        });
  }

  @Override
  public boolean await(Duration timeout, String reason, Supplier<Boolean> unblockCondition) {
    return WorkflowThread.await(timeout.toMillis(), reason, unblockCondition);
  }

  @Override
  public void await(String reason, Supplier<Boolean> unblockCondition) {
    WorkflowThread.await(reason, unblockCondition);
  }

  @Override
  public void continueAsNew(
      Optional<String> workflowType, Optional<ContinueAsNewOptions> options, Object[] args) {
    ContinueAsNewWorkflowExecutionParameters parameters =
        new ContinueAsNewWorkflowExecutionParameters();
    if (workflowType.isPresent()) {
      parameters.setWorkflowType(workflowType.get());
    }
    if (options.isPresent()) {
      ContinueAsNewOptions ops = options.get();
      parameters.setExecutionStartToCloseTimeoutSeconds(
          (int) ops.getExecutionStartToCloseTimeout().getSeconds());
      parameters.setTaskStartToCloseTimeoutSeconds(
          (int) ops.getTaskStartToCloseTimeout().getSeconds());
      parameters.setTaskList(ops.getTaskList());
    }
    parameters.setInput(getDataConverter().toData(args));
    context.continueAsNewOnCompletion(parameters);
    WorkflowThread.exit(null);
  }

  @Override
  public Promise<Void> cancelWorkflow(WorkflowExecution execution) {
    return context.requestCancelWorkflowExecution(execution);
  }

  private RuntimeException mapSignalWorkflowException(Exception failure) {
    if (failure == null) {
      return null;
    }
    if (failure instanceof CancellationException) {
      return (CancellationException) failure;
    }

    if (!(failure instanceof SignalExternalWorkflowException)) {
      return new IllegalArgumentException("Unexpected exception type: ", failure);
    }
    return (SignalExternalWorkflowException) failure;
  }

  public Scope getMetricsScope() {
    return context.getMetricsScope();
  }

  public boolean isLoggingEnabledInReplay() {
    return context.getEnableLoggingInReplay();
  }

  public <R> R getLastCompletionResult(Class<R> resultClass, Type resultType) {
    if (lastCompletionResult == null || lastCompletionResult.length == 0) {
      return null;
    }

    DataConverter dataConverter = getDataConverter();
    return dataConverter.fromData(lastCompletionResult, resultClass, resultType);
  }

  @Override
  public void upsertSearchAttributes(Map<String, Object> searchAttributes) {
    if (searchAttributes.isEmpty()) {
      throw new IllegalArgumentException("Empty search attributes");
    }

    SearchAttributes attr = InternalUtils.convertMapToSearchAttributes(searchAttributes);
    context.upsertSearchAttributes(attr);
  }
}<|MERGE_RESOLUTION|>--- conflicted
+++ resolved
@@ -391,11 +391,8 @@
             .setWorkflowIdReusePolicy(options.getWorkflowIdReusePolicy())
             .setRetryParameters(retryParameters)
             .setCronSchedule(options.getCronSchedule())
-<<<<<<< HEAD
             .setContext(extractContextsAndConvertToBytes(options.getContextPropagators()))
-=======
             .setParentClosePolicy(options.getParentClosePolicy())
->>>>>>> 52aefa0e
             .build();
     CompletablePromise<byte[]> result = Workflow.newPromise();
     Consumer<Exception> cancellationCallback =
