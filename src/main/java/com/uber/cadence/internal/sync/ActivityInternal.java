--- conflicted
+++ resolved
@@ -44,14 +44,7 @@
     return getContext().getService();
   }
 
-<<<<<<< HEAD
-    public static void doNotCompleteOnReturn() {
-        getContext().doNotCompleteOnReturn();
-    }
-
-=======
   public static void doNotCompleteOnReturn() {
     getContext().doNotCompleteOnReturn();
   }
->>>>>>> a269f24a
 }