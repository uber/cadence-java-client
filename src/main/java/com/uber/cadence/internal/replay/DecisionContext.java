/*
 *  Copyright 2012-2016 Amazon.com, Inc. or its affiliates. All Rights Reserved.
 *
 *  Modifications copyright (C) 2017 Uber Technologies, Inc.
 *
 *  Licensed under the Apache License, Version 2.0 (the "License"). You may not
 *  use this file except in compliance with the License. A copy of the License is
 *  located at
 *
 *  http://aws.amazon.com/apache2.0
 *
 *  or in the "license" file accompanying this file. This file is distributed on
 *  an "AS IS" BASIS, WITHOUT WARRANTIES OR CONDITIONS OF ANY KIND, either
 *  express or implied. See the License for the specific language governing
 *  permissions and limitations under the License.
 */

package com.uber.cadence.internal.replay;

import com.uber.cadence.WorkflowExecution;
import com.uber.cadence.WorkflowType;
import com.uber.cadence.workflow.Functions.Func;
import com.uber.cadence.workflow.Promise;
import com.uber.m3.tally.Scope;
import java.time.Duration;
import java.util.function.BiConsumer;
import java.util.function.Consumer;

/**
 * Represents the context for decider. Should only be used within the scope of workflow definition
 * code, meaning any code which is not part of activity implementations.
 */
public interface DecisionContext extends ReplayAware {

  WorkflowExecution getWorkflowExecution();

  // TODO: Add to Cadence
  //    com.uber.cadence.WorkflowExecution getParentWorkflowExecution();

  WorkflowType getWorkflowType();

  boolean isCancelRequested();

  ContinueAsNewWorkflowExecutionParameters getContinueAsNewOnCompletion();

  void setContinueAsNewOnCompletion(ContinueAsNewWorkflowExecutionParameters continueParameters);

  //    com.uber.cadence.ChildPolicy getChildPolicy();

  //    String getContinuedExecutionRunId();

  int getExecutionStartToCloseTimeoutSeconds();

  String getTaskList();

  String getDomain();

  String getWorkflowId();

  String getRunId();

  Duration getExecutionStartToCloseTimeout();

  Duration getDecisionTaskTimeout();

  /**
   * Used to dynamically schedule an activity for execution
   *
   * @param parameters An object which encapsulates all the information required to schedule an
   *     activity for execution
   * @param callback Callback that is called upon activity completion or failure.
   * @return cancellation handle. Invoke {@link Consumer#accept(Object)} to cancel activity task.
   */
  Consumer<Exception> scheduleActivityTask(
      ExecuteActivityParameters parameters, BiConsumer<byte[], Exception> callback);

  /**
   * Start child workflow.
   *
   * @param parameters An object which encapsulates all the information required to schedule a child
   *     workflow for execution
   * @param callback Callback that is called upon child workflow completion or failure.
   * @return cancellation handle. Invoke {@link Consumer#accept(Object)} to cancel activity task.
   */
  Consumer<Exception> startChildWorkflow(
      StartChildWorkflowExecutionParameters parameters,
      Consumer<WorkflowExecution> executionCallback,
      BiConsumer<byte[], Exception> callback);

  Consumer<Exception> signalWorkflowExecution(
      SignalExternalWorkflowParameters signalParameters, BiConsumer<Void, Exception> callback);

  Promise<Void> requestCancelWorkflowExecution(WorkflowExecution execution);

  void continueAsNewOnCompletion(ContinueAsNewWorkflowExecutionParameters parameters);

  /** Deterministic unique Id generator */
  String generateUniqueId();

  /**
   * @return time of the {@link com.uber.cadence.PollForDecisionTaskResponse} start event of the
   *     decision being processed or replayed.
   */
  long currentTimeMillis();

  /**
   * Create a Value that becomes ready after the specified delay.
   *
   * @param delaySeconds time-interval after which the Value becomes ready in seconds.
   * @param callback Callback that is called with null parameter after the specified delay.
   *     CancellationException is passed as a parameter in case of a cancellation.
   * @return cancellation handle. Invoke {@link Consumer#accept(Object)} to cancel timer.
   */
  Consumer<Exception> createTimer(long delaySeconds, Consumer<Exception> callback);

<<<<<<< HEAD
  /**
   * Executes the provided function once, records its result into the workflow history. The recorded
   * result on history will be returned without executing the provided function during replay. This
   * guarantees the deterministic requirement for workflow as the exact same result will be returned
   * in replay. Common use case is to run some short non-deterministic code in workflow, like
   * getting random number or new UUID. The only way to fail SideEffect is to throw {@link Error}
   * which causes decision task failure. The decision task after timeout is rescheduled and
   * re-executed giving SideEffect another chance to succeed.
   *
   * @param func function that is called once to return a value.
   * @return value of the side effect.
   */
  byte[] sideEffect(Func<byte[]> func);
=======
  /** @return scope to be used for metrics reporting. */
  Scope getMetricsScope();

  /** @return whether we do logging during decision replay. */
  boolean getEnableLoggingInReplay();
>>>>>>> 1c03f308
}<|MERGE_RESOLUTION|>--- conflicted
+++ resolved
@@ -113,7 +113,6 @@
    */
   Consumer<Exception> createTimer(long delaySeconds, Consumer<Exception> callback);
 
-<<<<<<< HEAD
   /**
    * Executes the provided function once, records its result into the workflow history. The recorded
    * result on history will be returned without executing the provided function during replay. This
@@ -127,11 +126,10 @@
    * @return value of the side effect.
    */
   byte[] sideEffect(Func<byte[]> func);
-=======
+
   /** @return scope to be used for metrics reporting. */
   Scope getMetricsScope();
 
   /** @return whether we do logging during decision replay. */
   boolean getEnableLoggingInReplay();
->>>>>>> 1c03f308
 }