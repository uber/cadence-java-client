/*
 *  Copyright 2012-2016 Amazon.com, Inc. or its affiliates. All Rights Reserved.
 *
 *  Modifications copyright (C) 2017 Uber Technologies, Inc.
 *
 *  Licensed under the Apache License, Version 2.0 (the "License"). You may not
 *  use this file except in compliance with the License. A copy of the License is
 *  located at
 *
 *  http://aws.amazon.com/apache2.0
 *
 *  or in the "license" file accompanying this file. This file is distributed on
 *  an "AS IS" BASIS, WITHOUT WARRANTIES OR CONDITIONS OF ANY KIND, either
 *  express or implied. See the License for the specific language governing
 *  permissions and limitations under the License.
 */

package com.uber.cadence.internal.replay;

import com.uber.cadence.EventType;
import com.uber.cadence.HistoryEvent;
import com.uber.cadence.PollForDecisionTaskResponse;
import com.uber.cadence.TimerFiredEventAttributes;
import com.uber.cadence.WorkflowExecutionSignaledEventAttributes;
import com.uber.cadence.WorkflowQuery;
import com.uber.cadence.internal.common.OptionsUtils;
<<<<<<< HEAD
import com.uber.cadence.internal.replay.HistoryHelper.DecisionEvents;
import com.uber.cadence.internal.replay.HistoryHelper.DecisionEventsIterator;
=======
import com.uber.cadence.internal.metrics.MetricsType;
>>>>>>> 1c03f308
import com.uber.cadence.internal.worker.WorkflowExecutionException;
import com.uber.cadence.workflow.Functions;
import com.uber.m3.tally.Scope;
import java.time.Duration;
import java.util.concurrent.CancellationException;
import java.util.concurrent.TimeUnit;
import java.util.concurrent.atomic.AtomicReference;
import java.util.function.Consumer;
import org.slf4j.Logger;
import org.slf4j.LoggerFactory;

/**
 * Implements decider that relies on replay of a worklfow code. An instance of this class is created
 * per decision.
 */
class ReplayDecider {

  private static final Logger log = LoggerFactory.getLogger(ReplayDecider.class);

  private static final int MILLION = 1000000;

  private final HistoryHelper historyHelper;

  private final DecisionsHelper decisionsHelper;

  private final DecisionContextImpl context;

  private ReplayWorkflow workflow;

  private boolean cancelRequested;

  private boolean completed;

  private WorkflowExecutionException failure;

  private long wakeUpTime;

  private Consumer<Exception> timerCancellationHandler;

  private final Scope metricsScope;

  private long wfStartTime = -1;

  ReplayDecider(
      String domain,
      ReplayWorkflow workflow,
      HistoryHelper historyHelper,
      DecisionsHelper decisionsHelper,
      Scope metricsScope,
      boolean enableLoggingInReplay) {
    this.workflow = workflow;
    this.historyHelper = historyHelper;
    this.decisionsHelper = decisionsHelper;
    this.metricsScope = metricsScope;
    PollForDecisionTaskResponse decisionTask = historyHelper.getDecisionTask();
    context =
        new DecisionContextImpl(
            decisionsHelper,
            domain,
            decisionTask,
            historyHelper.getWorkflowExecutionStartedEventAttributes(),
            enableLoggingInReplay);
    context.setMetricsScope(metricsScope);
  }

  public boolean isCancelRequested() {
    return cancelRequested;
  }

  private void handleWorkflowExecutionStarted(HistoryEvent event) throws Exception {
    workflow.start(event, context);
  }

  private void processEvent(HistoryEvent event) throws Throwable {
    EventType eventType = event.getEventType();
    log.trace("processEvent eventType=" + eventType);
    switch (eventType) {
      case ActivityTaskCanceled:
        context.handleActivityTaskCanceled(event);
        break;
      case ActivityTaskCompleted:
        context.handleActivityTaskCompleted(event);
        break;
      case ActivityTaskFailed:
        context.handleActivityTaskFailed(event);
        break;
      case ActivityTaskStarted:
        decisionsHelper.handleActivityTaskStarted(event);
        break;
      case ActivityTaskTimedOut:
        context.handleActivityTaskTimedOut(event);
        break;
      case ExternalWorkflowExecutionCancelRequested:
        context.handleChildWorkflowExecutionCancelRequested(event);
        decisionsHelper.handleExternalWorkflowExecutionCancelRequested(event);
        break;
      case ChildWorkflowExecutionCanceled:
        context.handleChildWorkflowExecutionCanceled(event);
        break;
      case ChildWorkflowExecutionCompleted:
        context.handleChildWorkflowExecutionCompleted(event);
        break;
      case ChildWorkflowExecutionFailed:
        context.handleChildWorkflowExecutionFailed(event);
        break;
      case ChildWorkflowExecutionStarted:
        context.handleChildWorkflowExecutionStarted(event);
        break;
      case ChildWorkflowExecutionTerminated:
        context.handleChildWorkflowExecutionTerminated(event);
        break;
      case ChildWorkflowExecutionTimedOut:
        context.handleChildWorkflowExecutionTimedOut(event);
        break;
      case DecisionTaskCompleted:
        handleDecisionTaskCompleted(event);
        break;
      case DecisionTaskScheduled:
        // NOOP
        break;
      case DecisionTaskStarted:
        throw new IllegalArgumentException("not expected");
      case DecisionTaskTimedOut:
        // Handled in the processEvent(event)
        break;
      case ExternalWorkflowExecutionSignaled:
        context.handleExternalWorkflowExecutionSignaled(event);
        break;
      case StartChildWorkflowExecutionFailed:
        context.handleStartChildWorkflowExecutionFailed(event);
        break;
      case TimerFired:
        handleTimerFired(event);
        break;
      case WorkflowExecutionCancelRequested:
        handleWorkflowExecutionCancelRequested(event);
        break;
      case WorkflowExecutionSignaled:
        handleWorkflowExecutionSignaled(event);
        break;
      case WorkflowExecutionStarted:
        handleWorkflowExecutionStarted(event);
        break;
      case WorkflowExecutionTerminated:
        // NOOP
        break;
      case WorkflowExecutionTimedOut:
        // NOOP
        break;
      case ActivityTaskScheduled:
        decisionsHelper.handleActivityTaskScheduled(event);
        break;
      case ActivityTaskCancelRequested:
        decisionsHelper.handleActivityTaskCancelRequested(event);
        break;
      case RequestCancelActivityTaskFailed:
        decisionsHelper.handleRequestCancelActivityTaskFailed(event);
        break;
      case MarkerRecorded:
        context.handleMarkerRecorded(event);
        break;
      case WorkflowExecutionCompleted:
        break;
      case WorkflowExecutionFailed:
        break;
      case WorkflowExecutionCanceled:
        break;
      case WorkflowExecutionContinuedAsNew:
        break;
      case TimerStarted:
        decisionsHelper.handleTimerStarted(event);
        break;
      case TimerCanceled:
        context.handleTimerCanceled(event);
        break;
      case SignalExternalWorkflowExecutionInitiated:
        decisionsHelper.handleSignalExternalWorkflowExecutionInitiated(event);
        break;
      case SignalExternalWorkflowExecutionFailed:
        context.handleSignalExternalWorkflowExecutionFailed(event);
        break;
      case RequestCancelExternalWorkflowExecutionInitiated:
        decisionsHelper.handleRequestCancelExternalWorkflowExecutionInitiated(event);
        break;
      case RequestCancelExternalWorkflowExecutionFailed:
        decisionsHelper.handleRequestCancelExternalWorkflowExecutionFailed(event);
        break;
      case StartChildWorkflowExecutionInitiated:
        decisionsHelper.handleStartChildWorkflowExecutionInitiated(event);
        break;
      case CancelTimerFailed:
        decisionsHelper.handleCancelTimerFailed(event);
        break;
      case DecisionTaskFailed:
        break;
    }
  }

  private void eventLoop() {
    if (completed) {
      return;
    }
    try {
      completed = workflow.eventLoop();
    } catch (Error e) {
      throw e; // errors fail decision, not a workflow
    } catch (WorkflowExecutionException e) {
      failure = e;
      completed = true;
    } catch (CancellationException e) {
      if (!cancelRequested) {
        failure = workflow.mapUnexpectedException(e);
      }
      completed = true;
    } catch (Throwable e) {
      // can cast as Error is caught above.
      failure = workflow.mapUnexpectedException((Exception) e);
      completed = true;
    }
  }

  private void mayBeCompleteWorkflow() {
    if (completed) {
      completeWorkflow();
    } else {
      updateTimers();
    }
  }

  private void completeWorkflow() {
    if (failure != null) {
      decisionsHelper.failWorkflowExecution(failure);
      metricsScope.counter(MetricsType.WORKFLOW_FAILED_COUNTER).inc(1);
    } else if (cancelRequested) {
      decisionsHelper.cancelWorkflowExecution();
      metricsScope.counter(MetricsType.WORKFLOW_CANCELLED_COUNTER).inc(1);
    } else {
      ContinueAsNewWorkflowExecutionParameters continueAsNewOnCompletion =
          context.getContinueAsNewOnCompletion();
      if (continueAsNewOnCompletion != null) {
        decisionsHelper.continueAsNewWorkflowExecution(continueAsNewOnCompletion);
        metricsScope.counter(MetricsType.WORKFLOW_CONTINUE_AS_NEW_COUNTER).inc(1);
      } else {
        byte[] workflowOutput = workflow.getOutput();
        decisionsHelper.completeWorkflowExecution(workflowOutput);
        metricsScope.counter(MetricsType.WORKFLOW_COMPLETED_COUNTER).inc(1);
      }
    }

    if (wfStartTime != -1) {
      long nanoTime =
          TimeUnit.NANOSECONDS.convert(System.currentTimeMillis(), TimeUnit.MILLISECONDS);
      com.uber.m3.util.Duration d = com.uber.m3.util.Duration.ofNanos(nanoTime - wfStartTime);
      metricsScope.timer(MetricsType.WORKFLOW_E2E_LATENCY).record(d);
    }
  }

  private void updateTimers() {
    long nextWakeUpTime = workflow.getNextWakeUpTime();
    if (nextWakeUpTime == 0) {
      if (timerCancellationHandler != null) {
        timerCancellationHandler.accept(null);
        timerCancellationHandler = null;
      }
      wakeUpTime = nextWakeUpTime;
      return;
    }
    if (wakeUpTime == nextWakeUpTime && timerCancellationHandler != null) {
      return; // existing timer
    }
    long delayMilliseconds = nextWakeUpTime - context.currentTimeMillis();
    if (delayMilliseconds < 0) {
      throw new IllegalStateException("Negative delayMilliseconds=" + delayMilliseconds);
    }
    // Round up to the nearest second as we don't want to deliver a timer
    // earlier than requested.
    long delaySeconds =
        OptionsUtils.roundUpToSeconds(Duration.ofMillis(delayMilliseconds)).getSeconds();
    if (timerCancellationHandler != null) {
      timerCancellationHandler.accept(null);
      timerCancellationHandler = null;
    }
    wakeUpTime = nextWakeUpTime;
    timerCancellationHandler =
        context.createTimer(
            delaySeconds,
            (t) -> {
              // Intentionally left empty.
              // Timer ensures that decision is scheduled at the time workflow can make progress.
              // But no specific timer related action is necessary as Workflow.sleep is just a
              // Workflow.await with a time based condition.
            });
  }

  private void handleWorkflowExecutionCancelRequested(HistoryEvent event) {
    context.setCancelRequested(true);
    String cause = event.getWorkflowExecutionCancelRequestedEventAttributes().getCause();
    workflow.cancel(cause);
    cancelRequested = true;
  }

  private void handleTimerFired(HistoryEvent event) {
    TimerFiredEventAttributes attributes = event.getTimerFiredEventAttributes();
    String timerId = attributes.getTimerId();
    if (timerId.equals(DecisionsHelper.FORCE_IMMEDIATE_DECISION_TIMER)) {
      return;
    }
    context.handleTimerFired(attributes);
  }

  private void handleWorkflowExecutionSignaled(HistoryEvent event) {
    assert (event.getEventType() == EventType.WorkflowExecutionSignaled);
    final WorkflowExecutionSignaledEventAttributes signalAttributes =
        event.getWorkflowExecutionSignaledEventAttributes();
    if (completed) {
      throw new IllegalStateException("Signal received after workflow is closed.");
    }
    this.workflow.handleSignal(
        signalAttributes.getSignalName(), signalAttributes.getInput(), event.getEventId());
  }

  private void handleDecisionTaskCompleted(HistoryEvent event) {
    decisionsHelper.handleDecisionCompletion(event.getDecisionTaskCompletedEventAttributes());
  }

  void decide() throws Throwable {
    decideImpl(null);
  }

  private void decideImpl(Functions.Proc query) throws Throwable {
    try {
<<<<<<< HEAD
      DecisionEventsIterator iterator = historyHelper.getIterator();
      while (iterator.hasNext()) {
        DecisionEvents decision = iterator.next();
        context.setReplaying(decision.isReplay());
        context.setReplayCurrentTimeMilliseconds(decision.getReplayCurrentTimeMilliseconds());

        decisionsHelper.handleDecisionTaskStartedEvent(
            decision.isReplay(), decision.getNextDecisionEventId(), decision.getDecisionEvents());
        for (HistoryEvent event : decision.getMarkers()) {
          processEvent(event);
        }
        for (HistoryEvent event : decision.getEvents()) {
          processEvent(event);
        }
        eventLoop();
        mayBeCompleteWorkflow();
        if (decision.isReplay()) {
          decisionsHelper.notifyDecisionSent();
        }
        for (HistoryEvent event : decision.getDecisionEvents()) {
          processEvent(event);
        }

        //        for (HistoryEvent event : decision.getDecisionEvents()) {
        //          processEvent(event);
        //        }
      }
=======
      long previousDecisionStartedEventId = historyHelper.getPreviousStartedEventId();
      long lastNonFailedStartEventId = -1;
      // Buffer events until the next DecisionTaskStarted and then process them
      // setting current time to the time of DecisionTaskStarted event
      HistoryHelper.EventsIterator eventsIterator = historyHelper.getEvents();
      // Processes history in batches. One batch per decision. The idea is to push all events to a
      // workflow before running event loop. This way it can make decisions based on the complete
      // information instead of a partial one. For example if workflow waits on two activities to
      // proceed and takes different action if one of them is not ready it would behave
      // differently if both activities are completed before the event loop or if the event loop
      // runs after every activity event. Looks ahead to the DecisionTaskStarted event to get
      // current time before calling eventLoop.
      do {
        List<HistoryEvent> decisionCompletionToStartEvents = new ArrayList<>();
        while (eventsIterator.hasNext()) {
          HistoryEvent event = eventsIterator.next();
          EventType eventType = event.getEventType();
          if (eventType == EventType.DecisionTaskCompleted) {
            decisionsHelper.setWorkflowContextData(
                event.getDecisionTaskCompletedEventAttributes().getExecutionContext());
          } else if (eventType == EventType.DecisionTaskStarted || !eventsIterator.hasNext()) {
            // Above check for the end of history is to support queries that get histories
            // without DecisionTaskStarted being the last event.

            decisionsHelper.handleDecisionTaskStartedEvent();
            if (!eventsIterator.isNextDecisionFailed()) {
              if (query == null
                  && lastNonFailedStartEventId > 0
                  && previousDecisionStartedEventId == 0) {
                throw new Error("Unexpected 0 previousDecisionStartedEventId: ");
              }
              lastNonFailedStartEventId = event.getEventId();
              // Cadence timestamp is in nanoseconds
              long replayCurrentTimeMilliseconds = event.getTimestamp() / MILLION;
              context.setReplayCurrentTimeMilliseconds(replayCurrentTimeMilliseconds);
              break;
            }
          } else if (eventType != EventType.DecisionTaskScheduled
              && eventType != EventType.DecisionTaskTimedOut
              && eventType != EventType.DecisionTaskFailed) {
            if (eventType == EventType.WorkflowExecutionStarted) {
              wfStartTime = event.getTimestamp();
            }
            decisionCompletionToStartEvents.add(event);
          }
        }

        for (HistoryEvent event : decisionCompletionToStartEvents) {
          if (event.getEventId() >= previousDecisionStartedEventId) {
            context.setReplaying(false);
          }
          EventType eventType = event.getEventType();
          processEvent(event, eventType);
        }
        eventLoop();
        mayBeCompleteWorkflow();
      } while (eventsIterator.hasNext());
    } catch (Error e) {
      metricsScope.counter(MetricsType.DECISION_TASK_ERROR_COUNTER).inc(1);
      throw e;
>>>>>>> 1c03f308
    } finally {
      if (query != null) {
        query.apply();
      }
      workflow.close();
    }
  }

  DecisionsHelper getDecisionsHelper() {
    return decisionsHelper;
  }

  public byte[] query(WorkflowQuery query) throws Throwable {
    AtomicReference<byte[]> result = new AtomicReference<>();
    decideImpl(() -> result.set(workflow.query(query)));
    return result.get();
  }
}<|MERGE_RESOLUTION|>--- conflicted
+++ resolved
@@ -24,12 +24,9 @@
 import com.uber.cadence.WorkflowExecutionSignaledEventAttributes;
 import com.uber.cadence.WorkflowQuery;
 import com.uber.cadence.internal.common.OptionsUtils;
-<<<<<<< HEAD
+import com.uber.cadence.internal.metrics.MetricsType;
 import com.uber.cadence.internal.replay.HistoryHelper.DecisionEvents;
 import com.uber.cadence.internal.replay.HistoryHelper.DecisionEventsIterator;
-=======
-import com.uber.cadence.internal.metrics.MetricsType;
->>>>>>> 1c03f308
 import com.uber.cadence.internal.worker.WorkflowExecutionException;
 import com.uber.cadence.workflow.Functions;
 import com.uber.m3.tally.Scope;
@@ -361,7 +358,6 @@
 
   private void decideImpl(Functions.Proc query) throws Throwable {
     try {
-<<<<<<< HEAD
       DecisionEventsIterator iterator = historyHelper.getIterator();
       while (iterator.hasNext()) {
         DecisionEvents decision = iterator.next();
@@ -370,6 +366,7 @@
 
         decisionsHelper.handleDecisionTaskStartedEvent(
             decision.isReplay(), decision.getNextDecisionEventId(), decision.getDecisionEvents());
+        // Markers must be cached first as their data is needed when processing events.
         for (HistoryEvent event : decision.getMarkers()) {
           processEvent(event);
         }
@@ -381,76 +378,14 @@
         if (decision.isReplay()) {
           decisionsHelper.notifyDecisionSent();
         }
+        // Updates state machines with results of the previous decisions
         for (HistoryEvent event : decision.getDecisionEvents()) {
           processEvent(event);
         }
-
-        //        for (HistoryEvent event : decision.getDecisionEvents()) {
-        //          processEvent(event);
-        //        }
       }
-=======
-      long previousDecisionStartedEventId = historyHelper.getPreviousStartedEventId();
-      long lastNonFailedStartEventId = -1;
-      // Buffer events until the next DecisionTaskStarted and then process them
-      // setting current time to the time of DecisionTaskStarted event
-      HistoryHelper.EventsIterator eventsIterator = historyHelper.getEvents();
-      // Processes history in batches. One batch per decision. The idea is to push all events to a
-      // workflow before running event loop. This way it can make decisions based on the complete
-      // information instead of a partial one. For example if workflow waits on two activities to
-      // proceed and takes different action if one of them is not ready it would behave
-      // differently if both activities are completed before the event loop or if the event loop
-      // runs after every activity event. Looks ahead to the DecisionTaskStarted event to get
-      // current time before calling eventLoop.
-      do {
-        List<HistoryEvent> decisionCompletionToStartEvents = new ArrayList<>();
-        while (eventsIterator.hasNext()) {
-          HistoryEvent event = eventsIterator.next();
-          EventType eventType = event.getEventType();
-          if (eventType == EventType.DecisionTaskCompleted) {
-            decisionsHelper.setWorkflowContextData(
-                event.getDecisionTaskCompletedEventAttributes().getExecutionContext());
-          } else if (eventType == EventType.DecisionTaskStarted || !eventsIterator.hasNext()) {
-            // Above check for the end of history is to support queries that get histories
-            // without DecisionTaskStarted being the last event.
-
-            decisionsHelper.handleDecisionTaskStartedEvent();
-            if (!eventsIterator.isNextDecisionFailed()) {
-              if (query == null
-                  && lastNonFailedStartEventId > 0
-                  && previousDecisionStartedEventId == 0) {
-                throw new Error("Unexpected 0 previousDecisionStartedEventId: ");
-              }
-              lastNonFailedStartEventId = event.getEventId();
-              // Cadence timestamp is in nanoseconds
-              long replayCurrentTimeMilliseconds = event.getTimestamp() / MILLION;
-              context.setReplayCurrentTimeMilliseconds(replayCurrentTimeMilliseconds);
-              break;
-            }
-          } else if (eventType != EventType.DecisionTaskScheduled
-              && eventType != EventType.DecisionTaskTimedOut
-              && eventType != EventType.DecisionTaskFailed) {
-            if (eventType == EventType.WorkflowExecutionStarted) {
-              wfStartTime = event.getTimestamp();
-            }
-            decisionCompletionToStartEvents.add(event);
-          }
-        }
-
-        for (HistoryEvent event : decisionCompletionToStartEvents) {
-          if (event.getEventId() >= previousDecisionStartedEventId) {
-            context.setReplaying(false);
-          }
-          EventType eventType = event.getEventType();
-          processEvent(event, eventType);
-        }
-        eventLoop();
-        mayBeCompleteWorkflow();
-      } while (eventsIterator.hasNext());
     } catch (Error e) {
       metricsScope.counter(MetricsType.DECISION_TASK_ERROR_COUNTER).inc(1);
       throw e;
->>>>>>> 1c03f308
     } finally {
       if (query != null) {
         query.apply();
