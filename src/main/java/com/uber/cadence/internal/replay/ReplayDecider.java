--- conflicted
+++ resolved
@@ -40,21 +40,17 @@
 import com.uber.cadence.workflow.Functions;
 import com.uber.m3.tally.Scope;
 import com.uber.m3.tally.Stopwatch;
-import org.apache.thrift.TException;
-import org.slf4j.Logger;
-import org.slf4j.LoggerFactory;
-
 import java.time.Duration;
-<<<<<<< HEAD
+import java.util.Iterator;
 import java.util.List;
-=======
-import java.util.Iterator;
 import java.util.Objects;
->>>>>>> 53c5286b
 import java.util.concurrent.CancellationException;
 import java.util.concurrent.TimeUnit;
 import java.util.concurrent.atomic.AtomicReference;
 import java.util.function.Consumer;
+import org.apache.thrift.TException;
+import org.slf4j.Logger;
+import org.slf4j.LoggerFactory;
 
 /**
  * Implements decider that relies on replay of a worklfow code. An instance of this class is created
@@ -367,15 +363,9 @@
   }
 
   @Override
-<<<<<<< HEAD
-  public List<Decision> decide(DecisionTaskWithHistoryIterator decisionTaskWithHistoryIterator)
-      throws Throwable {
-    decideImpl(decisionTaskWithHistoryIterator, null);
+  public List<Decision> decide(PollForDecisionTaskResponse decisionTask) throws Throwable {
+    decideImpl(decisionTask, null);
     return getDecisionsHelper().getDecisions();
-=======
-  public void decide(PollForDecisionTaskResponse decisionTask) throws Throwable {
-    decideImpl(decisionTask, null);
->>>>>>> 53c5286b
   }
 
   private void decideImpl(PollForDecisionTaskResponse decisionTask, Functions.Proc query)
