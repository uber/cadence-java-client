/*
 *  Copyright 2012-2016 Amazon.com, Inc. or its affiliates. All Rights Reserved.
 *
 *  Modifications copyright (C) 2017 Uber Technologies, Inc.
 *
 *  Licensed under the Apache License, Version 2.0 (the "License"). You may not
 *  use this file except in compliance with the License. A copy of the License is
 *  located at
 *
 *  http://aws.amazon.com/apache2.0
 *
 *  or in the "license" file accompanying this file. This file is distributed on
 *  an "AS IS" BASIS, WITHOUT WARRANTIES OR CONDITIONS OF ANY KIND, either
 *  express or implied. See the License for the specific language governing
 *  permissions and limitations under the License.
 */

package com.uber.cadence.internal.worker;

import com.uber.cadence.*;
import com.uber.cadence.common.RetryOptions;
import com.uber.cadence.internal.common.Retryer;
import com.uber.cadence.internal.logging.LoggerTag;
import com.uber.cadence.internal.metrics.MetricsTag;
import com.uber.cadence.internal.metrics.MetricsType;
import com.uber.cadence.internal.worker.ActivityTaskHandler.Result;
import com.uber.cadence.serviceclient.IWorkflowService;
import com.uber.m3.tally.Scope;
import com.uber.m3.tally.Stopwatch;
import com.uber.m3.util.Duration;
import com.uber.m3.util.ImmutableMap;
import java.nio.charset.StandardCharsets;
import java.util.Objects;
import java.util.concurrent.CancellationException;
import java.util.concurrent.TimeUnit;
import org.apache.thrift.TException;
import org.slf4j.MDC;

public final class ActivityWorker implements SuspendableWorker {

  private static final String POLL_THREAD_NAME_PREFIX = "Poller taskList=";

  private SuspendableWorker poller = new NoopSuspendableWorker();
  private final ActivityTaskHandler handler;
  private final IWorkflowService service;
  private final String domain;
  private final String taskList;
  private final SingleWorkerOptions options;

  public ActivityWorker(
      IWorkflowService service,
      String domain,
      String taskList,
      SingleWorkerOptions options,
      ActivityTaskHandler handler) {
    Objects.requireNonNull(service);
    Objects.requireNonNull(domain);
    Objects.requireNonNull(taskList);
    this.service = service;
    this.domain = domain;
    this.taskList = taskList;
    this.options = options;
    this.handler = handler;
  }

  @Override
  public void start() {
    if (handler.isAnyTypeSupported()) {
      PollerOptions pollerOptions = options.getPollerOptions();
      if (pollerOptions.getPollThreadNamePrefix() == null) {
        pollerOptions =
            new PollerOptions.Builder(pollerOptions)
                .setPollThreadNamePrefix(
                    POLL_THREAD_NAME_PREFIX
                        + "\""
                        + taskList
                        + "\", domain=\""
                        + domain
                        + "\", type=\"activity\"")
                .build();
      }
      poller =
          new Poller<>(
              options.getIdentity(),
              new ActivityPollTask(service, domain, taskList, options),
              new PollTaskExecutor<>(domain, taskList, options, new TaskHandlerImpl(handler)),
              pollerOptions,
              options.getMetricsScope());
      poller.start();
      options.getMetricsScope().counter(MetricsType.WORKER_START_COUNTER).inc(1);
    }
  }

  @Override
  public boolean isStarted() {
    return poller.isStarted();
  }

  @Override
  public boolean isShutdown() {
    return poller.isShutdown();
  }

  @Override
  public boolean isTerminated() {
    return poller.isTerminated();
  }

  @Override
  public void shutdown() {
    poller.shutdown();
  }

  @Override
  public void shutdownNow() {
    poller.shutdownNow();
  }

  @Override
  public void awaitTermination(long timeout, TimeUnit unit) {
    poller.awaitTermination(timeout, unit);
  }

  @Override
  public void suspendPolling() {
    poller.suspendPolling();
  }

  @Override
  public void resumePolling() {
    poller.resumePolling();
  }

  @Override
  public boolean isSuspended() {
    return poller.isSuspended();
  }

  static class MeasurableActivityTask {
    PollForActivityTaskResponse task;
    Stopwatch sw;

    MeasurableActivityTask(PollForActivityTaskResponse task, Stopwatch sw) {
      this.task = Objects.requireNonNull(task);
      this.sw = Objects.requireNonNull(sw);
    }

    void markDone() {
      sw.stop();
    }
  }

  private class TaskHandlerImpl implements PollTaskExecutor.TaskHandler<MeasurableActivityTask> {

    final ActivityTaskHandler handler;

    private TaskHandlerImpl(ActivityTaskHandler handler) {
      this.handler = handler;
    }

    @Override
    public void handle(MeasurableActivityTask task) throws Exception {
      Scope metricsScope =
          options
              .getMetricsScope()
              .tagged(
                  ImmutableMap.of(MetricsTag.ACTIVITY_TYPE, task.task.getActivityType().getName()));
      metricsScope
          .timer(MetricsType.TASK_LIST_QUEUE_LATENCY)
          .record(
              Duration.ofNanos(
                  task.task.getStartedTimestamp() - task.task.getScheduledTimestamp()));

      // The following tags are for logging.
      MDC.put(LoggerTag.ACTIVITY_ID, task.task.getActivityId());
      MDC.put(LoggerTag.ACTIVITY_TYPE, task.task.getActivityType().getName());
      MDC.put(LoggerTag.WORKFLOW_ID, task.task.getWorkflowExecution().getWorkflowId());
      MDC.put(LoggerTag.RUN_ID, task.task.getWorkflowExecution().getRunId());

      try {
<<<<<<< HEAD
        Stopwatch sw = options.getMetricsScope().timer(MetricsType.ACTIVITY_EXEC_LATENCY).start();
        ActivityTaskHandler.Result response = handler.handle(task.task, options.getMetricsScope());
=======
        Stopwatch sw = metricsScope.timer(MetricsType.ACTIVITY_EXEC_LATENCY).start();
        ActivityTaskHandler.Result response =
            handler.handle(service, domain, taskList, task.task, metricsScope);
>>>>>>> 60408a17
        sw.stop();

        sw = metricsScope.timer(MetricsType.ACTIVITY_RESP_LATENCY).start();
        sendReply(task.task, response, metricsScope);
        sw.stop();

        task.markDone();
      } catch (CancellationException e) {
        RespondActivityTaskCanceledRequest cancelledRequest =
            new RespondActivityTaskCanceledRequest();
        cancelledRequest.setDetails(
            String.valueOf(e.getMessage()).getBytes(StandardCharsets.UTF_8));
        Stopwatch sw = metricsScope.timer(MetricsType.ACTIVITY_RESP_LATENCY).start();
        sendReply(task.task, new Result(null, null, cancelledRequest, null), metricsScope);
        sw.stop();
      } finally {
        MDC.remove(LoggerTag.ACTIVITY_ID);
        MDC.remove(LoggerTag.ACTIVITY_TYPE);
        MDC.remove(LoggerTag.WORKFLOW_ID);
        MDC.remove(LoggerTag.RUN_ID);
      }
    }

    @Override
    public Throwable wrapFailure(MeasurableActivityTask task, Throwable failure) {
      WorkflowExecution execution = task.task.getWorkflowExecution();
      return new RuntimeException(
          "Failure processing activity task. WorkflowID="
              + execution.getWorkflowId()
              + ", RunID="
              + execution.getRunId()
              + ", ActivityType="
              + task.task.getActivityType().getName()
              + ", ActivityID="
              + task.task.getActivityId(),
          failure);
    }

    private void sendReply(
        PollForActivityTaskResponse task, ActivityTaskHandler.Result response, Scope metricsScope)
        throws TException {
      RetryOptions ro = response.getRequestRetryOptions();
      RespondActivityTaskCompletedRequest taskCompleted = response.getTaskCompleted();
      if (taskCompleted != null) {
        ro =
            options
                .getReportCompletionRetryOptions()
                .merge(ro)
                .addDoNotRetry(
                    BadRequestError.class, EntityNotExistsError.class, DomainNotActiveError.class);
        taskCompleted.setTaskToken(task.getTaskToken());
        taskCompleted.setIdentity(options.getIdentity());
        Retryer.retry(ro, () -> service.RespondActivityTaskCompleted(taskCompleted));
        metricsScope.counter(MetricsType.ACTIVITY_TASK_COMPLETED_COUNTER).inc(1);
      } else {
        if (response.getTaskFailedResult() != null) {
          RespondActivityTaskFailedRequest taskFailed =
              response.getTaskFailedResult().getTaskFailedRequest();
          ro =
              options
                  .getReportFailureRetryOptions()
                  .merge(ro)
                  .addDoNotRetry(
                      BadRequestError.class,
                      EntityNotExistsError.class,
                      DomainNotActiveError.class);
          taskFailed.setTaskToken(task.getTaskToken());
          taskFailed.setIdentity(options.getIdentity());
          Retryer.retry(ro, () -> service.RespondActivityTaskFailed(taskFailed));
          metricsScope.counter(MetricsType.ACTIVITY_TASK_FAILED_COUNTER).inc(1);
        } else {
          RespondActivityTaskCanceledRequest taskCancelled = response.getTaskCancelled();
          if (taskCancelled != null) {
            taskCancelled.setTaskToken(task.getTaskToken());
            taskCancelled.setIdentity(options.getIdentity());
            ro =
                options
                    .getReportFailureRetryOptions()
                    .merge(ro)
                    .addDoNotRetry(
                        BadRequestError.class,
                        EntityNotExistsError.class,
                        DomainNotActiveError.class);
            Retryer.retry(ro, () -> service.RespondActivityTaskCanceled(taskCancelled));
            metricsScope.counter(MetricsType.ACTIVITY_TASK_CANCELED_COUNTER).inc(1);
          }
        }
      }
      // Manual activity completion
    }
  }
}<|MERGE_RESOLUTION|>--- conflicted
+++ resolved
@@ -178,14 +178,8 @@
       MDC.put(LoggerTag.RUN_ID, task.task.getWorkflowExecution().getRunId());
 
       try {
-<<<<<<< HEAD
-        Stopwatch sw = options.getMetricsScope().timer(MetricsType.ACTIVITY_EXEC_LATENCY).start();
-        ActivityTaskHandler.Result response = handler.handle(task.task, options.getMetricsScope());
-=======
         Stopwatch sw = metricsScope.timer(MetricsType.ACTIVITY_EXEC_LATENCY).start();
-        ActivityTaskHandler.Result response =
-            handler.handle(service, domain, taskList, task.task, metricsScope);
->>>>>>> 60408a17
+        ActivityTaskHandler.Result response = handler.handle(taskList, task.task, metricsScope);
         sw.stop();
 
         sw = metricsScope.timer(MetricsType.ACTIVITY_RESP_LATENCY).start();
