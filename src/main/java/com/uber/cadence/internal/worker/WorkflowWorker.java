/*
 *  Copyright 2012-2016 Amazon.com, Inc. or its affiliates. All Rights Reserved.
 *
 *  Modifications copyright (C) 2017 Uber Technologies, Inc.
 *
 *  Licensed under the Apache License, Version 2.0 (the "License"). You may not
 *  use this file except in compliance with the License. A copy of the License is
 *  located at
 *
 *  http://aws.amazon.com/apache2.0
 *
 *  or in the "license" file accompanying this file. This file is distributed on
 *  an "AS IS" BASIS, WITHOUT WARRANTIES OR CONDITIONS OF ANY KIND, either
 *  express or implied. See the License for the specific language governing
 *  permissions and limitations under the License.
 */

package com.uber.cadence.internal.worker;

import com.uber.cadence.GetWorkflowExecutionHistoryRequest;
import com.uber.cadence.GetWorkflowExecutionHistoryResponse;
import com.uber.cadence.History;
import com.uber.cadence.HistoryEvent;
import com.uber.cadence.InternalServiceError;
import com.uber.cadence.PollForDecisionTaskRequest;
import com.uber.cadence.PollForDecisionTaskResponse;
import com.uber.cadence.RespondDecisionTaskCompletedRequest;
import com.uber.cadence.RespondDecisionTaskFailedRequest;
import com.uber.cadence.RespondQueryTaskCompletedRequest;
import com.uber.cadence.ServiceBusyError;
import com.uber.cadence.TaskList;
import com.uber.cadence.WorkflowExecution;
import com.uber.cadence.WorkflowExecutionStartedEventAttributes;
import com.uber.cadence.WorkflowQuery;
import com.uber.cadence.common.RetryOptions;
import com.uber.cadence.internal.common.Retryer;
import com.uber.cadence.internal.common.WorkflowExecutionUtils;
import com.uber.cadence.internal.metrics.MetricsType;
import com.uber.cadence.serviceclient.IWorkflowService;
import com.uber.m3.tally.Stopwatch;
import java.time.Duration;
import java.util.Iterator;
import java.util.Objects;
import java.util.concurrent.TimeUnit;
import org.apache.thrift.TException;
import org.slf4j.Logger;
import org.slf4j.LoggerFactory;

public final class WorkflowWorker implements SuspendableWorker {

  private static final Logger log = LoggerFactory.getLogger(WorkflowWorker.class);

  private static final String POLL_THREAD_NAME_PREFIX = "Workflow Poller taskList=";
  private static final int MAXIMUM_PAGE_SIZE = 10000;

  private Poller poller;
  private final DecisionTaskHandler handler;
  private final IWorkflowService service;
  private final String domain;
  private final String taskList;
  private final SingleWorkerOptions options;

  public WorkflowWorker(
      IWorkflowService service,
      String domain,
      String taskList,
      SingleWorkerOptions options,
      DecisionTaskHandler handler) {
    Objects.requireNonNull(service);
    Objects.requireNonNull(domain);
    Objects.requireNonNull(taskList);
    this.service = service;
    this.domain = domain;
    this.taskList = taskList;
    this.options = options;
    this.handler = handler;
  }

  @Override
  public void start() {
    if (handler.isAnyTypeSupported()) {
      PollerOptions pollerOptions = options.getPollerOptions();
      if (pollerOptions.getPollThreadNamePrefix() == null) {
        pollerOptions =
            new PollerOptions.Builder(pollerOptions)
                .setPollThreadNamePrefix(
                    POLL_THREAD_NAME_PREFIX
                        + "\""
                        + taskList
                        + "\", domain=\""
                        + domain
                        + "\", type=\"workflow\"")
                .build();
      }
      SingleWorkerOptions workerOptions =
          new SingleWorkerOptions.Builder(options).setPollerOptions(pollerOptions).build();
      Poller.ThrowingRunnable pollTask =
<<<<<<< HEAD
          new PollTask<>(service, domain, taskList, workerOptions, new TaskHandlerImpl(handler));
      poller = new Poller(pollerOptions, workerOptions.getIdentity(), pollTask);
=======
          new PollTask<>(service, domain, taskList, options, new TaskHandlerImpl(handler));
      poller =
          new Poller(pollerOptions, options.getIdentity(), pollTask, options.getMetricsScope());
>>>>>>> 1c03f308
      poller.start();
      options.getMetricsScope().counter(MetricsType.WORKER_START_COUNTER).inc(1);
    }
  }

  public byte[] queryWorkflowExecution(WorkflowExecution execution, String queryType, byte[] args)
      throws Exception {
    Iterator<HistoryEvent> history = WorkflowExecutionUtils.getHistory(service, domain, execution);
    DecisionTaskWithHistoryIterator historyIterator =
        new ReplayDecisionTaskWithHistoryIterator(execution, history);
    WorkflowQuery query = new WorkflowQuery();
    query.setQueryType(queryType).setQueryArgs(args);
    historyIterator.getDecisionTask().setQuery(query);
    DecisionTaskHandler.Result result = handler.handleDecisionTask(historyIterator);
    if (result.getQueryCompleted() != null) {
      RespondQueryTaskCompletedRequest r = result.getQueryCompleted();
      return r.getQueryResult();
    }
    throw new RuntimeException("Query returned wrong response: " + result);
  }

  @Override
  public void shutdown() {
    if (poller != null) {
      poller.shutdown();
    }
  }

  @Override
  public void shutdownNow() {
    if (poller != null) {
      poller.shutdownNow();
    }
  }

  @Override
  public boolean awaitTermination(long timeout, TimeUnit unit) throws InterruptedException {
    if (poller == null) {
      return true;
    }
    return poller.awaitTermination(timeout, unit);
  }

  @Override
  public boolean shutdownAndAwaitTermination(long timeout, TimeUnit unit)
      throws InterruptedException {
    if (poller == null) {
      return true;
    }
    return poller.shutdownAndAwaitTermination(timeout, unit);
  }

  @Override
  public boolean isRunning() {
    if (poller == null) {
      return false;
    }
    return poller.isRunning();
  }

  @Override
  public void suspendPolling() {
    if (poller != null) {
      poller.suspendPolling();
    }
  }

  @Override
  public void resumePolling() {
    if (poller != null) {
      poller.resumePolling();
    }
  }

  private class TaskHandlerImpl implements PollTask.TaskHandler<PollForDecisionTaskResponse> {

    final DecisionTaskHandler handler;

    private TaskHandlerImpl(DecisionTaskHandler handler) {
      this.handler = handler;
    }

    @Override
    public void handle(
        IWorkflowService service, String domain, String taskList, PollForDecisionTaskResponse task)
        throws Exception {
      Stopwatch sw =
          options.getMetricsScope().timer(MetricsType.DECISION_EXECUTION_LATENCY).start();
      DecisionTaskHandler.Result response =
          handler.handleDecisionTask(new DecisionTaskWithHistoryIteratorImpl(task));
      sw.stop();

      sw = options.getMetricsScope().timer(MetricsType.DECISION_RESPONSE_LATENCY).start();
      sendReply(service, task.getTaskToken(), response);
      sw.stop();

      options.getMetricsScope().counter(MetricsType.DECISION_TASK_COMPLETED_COUNTER).inc(1);
    }

    @Override
    public PollForDecisionTaskResponse poll(
        IWorkflowService service, String domain, String taskList) throws TException {
      options.getMetricsScope().counter(MetricsType.DECISION_POLL_COUNTER).inc(1);
      Stopwatch sw = options.getMetricsScope().timer(MetricsType.DECISION_POLL_LATENCY).start();

      PollForDecisionTaskRequest pollRequest = new PollForDecisionTaskRequest();
      pollRequest.setDomain(domain);
      pollRequest.setIdentity(options.getIdentity());

      TaskList tl = new TaskList();
      tl.setName(taskList);
      pollRequest.setTaskList(tl);

      if (log.isDebugEnabled()) {
        log.debug("poll request begin: " + pollRequest);
      }
      PollForDecisionTaskResponse result;
      try {
        result = service.PollForDecisionTask(pollRequest);
      } catch (InternalServiceError | ServiceBusyError e) {
        options
            .getMetricsScope()
            .counter(MetricsType.DECISION_POLL_TRANSIENT_FAILED_COUNTER)
            .inc(1);
        throw e;
      } catch (TException e) {
        options.getMetricsScope().counter(MetricsType.DECISION_POLL_FAILED_COUNTER).inc(1);
        throw e;
      }

      if (log.isDebugEnabled()) {
        log.debug(
            "poll request returned decision task: workflowType="
                + result.getWorkflowType()
                + ", workflowExecution="
                + result.getWorkflowExecution()
                + ", startedEventId="
                + result.getStartedEventId()
                + ", previousStartedEventId="
                + result.getPreviousStartedEventId()
                + (result.getQuery() != null
                    ? ", queryType=" + result.getQuery().getQueryType()
                    : ""));
      }

      if (result == null || result.getTaskToken() == null) {
        options.getMetricsScope().counter(MetricsType.DECISION_POLL_NO_TASK_COUNTER).inc(1);
        return null;
      }

      options.getMetricsScope().counter(MetricsType.DECISION_POLL_SUCCEED_COUNTER).inc(1);
      sw.stop();
      return result;
    }

    @Override
    public Throwable wrapFailure(PollForDecisionTaskResponse task, Throwable failure) {
      WorkflowExecution execution = task.getWorkflowExecution();
      return new RuntimeException(
          "Failure processing decision task. WorkflowID="
              + execution.getWorkflowId()
              + ", RunID="
              + execution.getRunId(),
          failure);
    }

    private void sendReply(
        IWorkflowService service, byte[] taskToken, DecisionTaskHandler.Result response)
        throws TException {
      RetryOptions ro = response.getRequestRetryOptions();
      RespondDecisionTaskCompletedRequest taskCompleted = response.getTaskCompleted();
      if (taskCompleted != null) {
        ro = options.getReportCompletionRetryOptions().merge(ro);
        taskCompleted.setIdentity(options.getIdentity());
        taskCompleted.setTaskToken(taskToken);
        Retryer.retry(ro, () -> service.RespondDecisionTaskCompleted(taskCompleted));
      } else {
        RespondDecisionTaskFailedRequest taskFailed = response.getTaskFailed();
        if (taskFailed != null) {
          ro = options.getReportFailureRetryOptions().merge(ro);
          taskFailed.setIdentity(options.getIdentity());
          taskFailed.setTaskToken(taskToken);
          Retryer.retry(ro, () -> service.RespondDecisionTaskFailed(taskFailed));
        } else {
          RespondQueryTaskCompletedRequest queryCompleted = response.getQueryCompleted();
          if (queryCompleted != null) {
            queryCompleted.setTaskToken(taskToken);
            // Do not retry query response.
            service.RespondQueryTaskCompleted(queryCompleted);
          }
        }
      }
      // Manual activity completion
    }
  }

  private class DecisionTaskWithHistoryIteratorImpl implements DecisionTaskWithHistoryIterator {

    private long start = System.currentTimeMillis();
    private final PollForDecisionTaskResponse task;
    private Iterator<HistoryEvent> current;
    private byte[] nextPageToken;
    private WorkflowExecutionStartedEventAttributes startedEvent;

    DecisionTaskWithHistoryIteratorImpl(PollForDecisionTaskResponse task) {
      this.task = task;
      History history = task.getHistory();
      HistoryEvent firstEvent = history.getEvents().get(0);
      this.startedEvent = firstEvent.getWorkflowExecutionStartedEventAttributes();
      if (this.startedEvent == null) {
        throw new IllegalArgumentException(
            "First event in the history is not WorkflowExecutionStarted");
      }
      current = history.getEventsIterator();
      nextPageToken = task.getNextPageToken();
    }

    @Override
    public PollForDecisionTaskResponse getDecisionTask() {
      return task;
    }

    @Override
    public Iterator<HistoryEvent> getHistory() {
      return new Iterator<HistoryEvent>() {
        @Override
        public boolean hasNext() {
          return current.hasNext() || nextPageToken != null;
        }

        @Override
        public HistoryEvent next() {
          if (current.hasNext()) {
            return current.next();
          }
          Duration passed = Duration.ofMillis(System.currentTimeMillis() - start);
          Duration timeout = Duration.ofSeconds(startedEvent.getTaskStartToCloseTimeoutSeconds());
          Duration expiration = timeout.minus(passed);
          if (expiration.isZero() || expiration.isNegative()) {
            throw new Error("History pagination time exceeded TaskStartToCloseTimeout");
          }

          options.getMetricsScope().counter(MetricsType.WORKFLOW_GET_HISTORY_COUNTER).inc(1);
          Stopwatch sw =
              options.getMetricsScope().timer(MetricsType.WORKFLOW_GET_HISTORY_LATENCY).start();
          RetryOptions retryOptions =
              new RetryOptions.Builder()
                  .setExpiration(expiration)
                  .setInitialInterval(Duration.ofMillis(50))
                  .setMaximumInterval(Duration.ofSeconds(1))
                  .build();

          GetWorkflowExecutionHistoryRequest request = new GetWorkflowExecutionHistoryRequest();
          request.setDomain(domain);
          request.setExecution(task.getWorkflowExecution());
          request.setMaximumPageSize(MAXIMUM_PAGE_SIZE);
          try {
            GetWorkflowExecutionHistoryResponse r =
                Retryer.retryWithResult(
                    retryOptions, () -> service.GetWorkflowExecutionHistory(request));
            current = r.getHistory().getEventsIterator();
            nextPageToken = r.getNextPageToken();
            options
                .getMetricsScope()
                .counter(MetricsType.WORKFLOW_GET_HISTORY_SUCCEED_COUNTER)
                .inc(1);
            sw.stop();
          } catch (TException e) {
            options
                .getMetricsScope()
                .counter(MetricsType.WORKFLOW_GET_HISTORY_FAILED_COUNTER)
                .inc(1);
            throw new Error(e);
          }
          return current.next();
        }
      };
    }

    @Override
    public WorkflowExecutionStartedEventAttributes getStartedEvent() {
      return startedEvent;
    }
  }

  private static class ReplayDecisionTaskWithHistoryIterator
      implements DecisionTaskWithHistoryIterator {

    private final Iterator<HistoryEvent> history;
    private final PollForDecisionTaskResponse task;
    private final WorkflowExecutionStartedEventAttributes startedEvent;
    private HistoryEvent first;

    private ReplayDecisionTaskWithHistoryIterator(
        WorkflowExecution execution, Iterator<HistoryEvent> history) {
      this.history = history;
      first = history.next();
      this.startedEvent = first.getWorkflowExecutionStartedEventAttributes();
      if (startedEvent == null) {
        throw new IllegalArgumentException(
            "First history event is not WorkflowExecutionStarted, but: " + first.getEventType());
      }
      task = new PollForDecisionTaskResponse();
      task.setWorkflowExecution(execution);
      task.setStartedEventId(Long.MAX_VALUE);
      task.setPreviousStartedEventId(Long.MAX_VALUE);
      task.setWorkflowType(startedEvent.getWorkflowType());
    }

    @Override
    public PollForDecisionTaskResponse getDecisionTask() {
      return task;
    }

    @Override
    public Iterator<HistoryEvent> getHistory() {
      return new Iterator<HistoryEvent>() {
        @Override
        public boolean hasNext() {
          return first != null || history.hasNext();
        }

        @Override
        public HistoryEvent next() {
          if (first != null) {
            HistoryEvent result = first;
            first = null;
            return result;
          }
          return history.next();
        }
      };
    }

    @Override
    public WorkflowExecutionStartedEventAttributes getStartedEvent() {
      return startedEvent;
    }
  }
}<|MERGE_RESOLUTION|>--- conflicted
+++ resolved
@@ -95,14 +95,13 @@
       SingleWorkerOptions workerOptions =
           new SingleWorkerOptions.Builder(options).setPollerOptions(pollerOptions).build();
       Poller.ThrowingRunnable pollTask =
-<<<<<<< HEAD
           new PollTask<>(service, domain, taskList, workerOptions, new TaskHandlerImpl(handler));
-      poller = new Poller(pollerOptions, workerOptions.getIdentity(), pollTask);
-=======
-          new PollTask<>(service, domain, taskList, options, new TaskHandlerImpl(handler));
       poller =
-          new Poller(pollerOptions, options.getIdentity(), pollTask, options.getMetricsScope());
->>>>>>> 1c03f308
+          new Poller(
+              pollerOptions,
+              workerOptions.getIdentity(),
+              pollTask,
+              workerOptions.getMetricsScope());
       poller.start();
       options.getMetricsScope().counter(MetricsType.WORKER_START_COUNTER).inc(1);
     }
