--- conflicted
+++ resolved
@@ -117,16 +117,7 @@
    * @param activityTask activity task which is response to PollForActivityTask call.
    * @return One of the possible decision task replies.
    */
-<<<<<<< HEAD
-  Result handle(PollForActivityTaskResponse activityTask, Scope metricsScope);
-=======
-  Result handle(
-      IWorkflowService service,
-      String domain,
-      String taskList,
-      PollForActivityTaskResponse activityTask,
-      Scope metricsScope);
->>>>>>> 60408a17
+  Result handle(String taskList, PollForActivityTaskResponse activityTask, Scope metricsScope);
 
   /** True if this handler handles at least one activity type. */
   boolean isAnyTypeSupported();
